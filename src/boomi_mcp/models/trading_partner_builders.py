#!/usr/bin/env python3
"""
Trading Partner JSON Model Builders

This module provides helper functions to build nested Boomi Trading Partner JSON models
from flat parameters. It maps the 70+ parameters currently supported in the XML implementation
to the nested JSON structure required by the Boomi API.

Usage:
    from trading_partner_builders import build_trading_partner_model

    tp_model = build_trading_partner_model(
        component_name="My Partner",
        standard="x12",
        classification="tradingpartner",
        folder_name="Home",
        contact_email="partner@example.com",
        isa_id="MYISAID",
        communication_protocols=["http", "as2"],
        http_url="https://partner.example.com/api",
        as2_url="https://partner.example.com/as2"
    )
"""

from typing import Dict, Any, List, Optional
from boomi.models import (
    TradingPartnerComponent,
    TradingPartnerComponentClassification,
    TradingPartnerComponentStandard,
    ContactInfo,
    PartnerCommunication,
    PartnerInfo,
)


# ============================================================================
# Contact Information Builder
# ============================================================================

def build_contact_info(**kwargs) -> Optional[ContactInfo]:
    """
    Build ContactInfo model from flat parameters.

    Args:
        contact_name: Contact person name
        contact_email: Email address
        contact_phone: Phone number
        contact_fax: Fax number
        contact_address: Street address line 1
        contact_address2: Street address line 2
        contact_city: City
        contact_state: State/province
        contact_country: Country
        contact_postalcode: Postal/zip code

    Returns:
        ContactInfo object if any contact fields provided, None otherwise
    """
    # Extract contact fields from kwargs
    contact_fields = {
        'address1': kwargs.get('contact_address', ''),
        'address2': kwargs.get('contact_address2', ''),
        'city': kwargs.get('contact_city', ''),
        'contact_name': kwargs.get('contact_name', ''),
        'country': kwargs.get('contact_country', ''),
        'email': kwargs.get('contact_email', ''),
        'fax': kwargs.get('contact_fax', ''),
        'phone': kwargs.get('contact_phone', ''),
        'postalcode': kwargs.get('contact_postalcode', ''),
        'state': kwargs.get('contact_state', '')
    }

    # Return None if all fields are empty
    if not any(contact_fields.values()):
        return None

    return ContactInfo(**contact_fields)


# ============================================================================
# Communication Protocol Builders
# ============================================================================

def build_disk_communication_options(**kwargs):
    """Build Disk protocol communication options.

    Args:
        disk_get_directory: Directory to read files from
        disk_send_directory: Directory to write files to
        disk_file_filter: File filter pattern (default: *)
        disk_filter_match_type: Filter type - wildcard or regex (default: wildcard)
        disk_delete_after_read: Delete files after reading (true/false)
        disk_max_file_count: Maximum files to retrieve per poll
        disk_create_directory: Create directory if not exists (true/false)
        disk_write_option: Write option - unique, over, append, abort (default: unique)

    Returns dict (not SDK model) - for consistency with other builders
    """
    get_dir = kwargs.get('disk_get_directory')
    send_dir = kwargs.get('disk_send_directory')
    file_filter = kwargs.get('disk_file_filter', '*')
    filter_match_type = kwargs.get('disk_filter_match_type')
    delete_after_read = kwargs.get('disk_delete_after_read')
    max_file_count = kwargs.get('disk_max_file_count')
    create_directory = kwargs.get('disk_create_directory')
    write_option = kwargs.get('disk_write_option')

    if not get_dir and not send_dir:
        return None

    result = {'@type': 'DiskCommunicationOptions'}

    if get_dir:
        get_options = {
            '@type': 'DiskGetOptions',
            'fileFilter': file_filter,
            'getDirectory': get_dir
        }
        if filter_match_type:
            get_options['filterMatchType'] = filter_match_type
        if delete_after_read is not None:
            get_options['deleteAfterRead'] = str(delete_after_read).lower() == 'true'
        if max_file_count is not None:
            get_options['maxFileCount'] = int(max_file_count)
        result['DiskGetOptions'] = get_options

    if send_dir:
        send_options = {
            '@type': 'DiskSendOptions',
            'sendDirectory': send_dir
        }
        if create_directory is not None:
            send_options['createDirectory'] = str(create_directory).lower() == 'true'
        if write_option:
            send_options['writeOption'] = write_option
        result['DiskSendOptions'] = send_options

    return result


def build_ftp_communication_options(**kwargs):
    """Build FTP protocol communication options.

    Args:
        ftp_host: FTP server hostname (required)
        ftp_port: FTP server port (default: 21)
        ftp_username: FTP username
        ftp_password: FTP password
        ftp_remote_directory: Remote directory path
        ftp_ssl_mode: SSL mode - NONE, EXPLICIT, IMPLICIT (default: NONE)
        ftp_connection_mode: Connection mode - ACTIVE, PASSIVE (default: PASSIVE)
        ftp_transfer_type: Transfer type - ascii, binary (default: binary)
        ftp_get_action: Get action - actionget, actiongetdelete, actiongetmove
        ftp_send_action: Send action - actionputrename, actionputappend, actionputerror, actionputoverwrite
        ftp_max_file_count: Maximum files to retrieve per poll
        ftp_file_to_move: Directory to move files after get (when action=actiongetmove)
        ftp_move_to_directory: Directory to move files after send
        ftp_client_ssl_alias: Client SSL certificate alias for mutual TLS

    Returns dict (not SDK model) - API accepts minimal structure
    """
    host = kwargs.get('ftp_host')
    if not host:
        return None

    port = int(kwargs.get('ftp_port', 21))
    username = kwargs.get('ftp_username', '')
    password = kwargs.get('ftp_password', '')
    remote_directory = kwargs.get('ftp_remote_directory')
    ssl_mode = kwargs.get('ftp_ssl_mode', 'NONE')
    connection_mode = kwargs.get('ftp_connection_mode', 'passive')

    # New parameters
    transfer_type = kwargs.get('ftp_transfer_type')
    get_action = kwargs.get('ftp_get_action')
    send_action = kwargs.get('ftp_send_action')
    max_file_count = kwargs.get('ftp_max_file_count')
    file_to_move = kwargs.get('ftp_file_to_move')
    move_to_directory = kwargs.get('ftp_move_to_directory')
    client_ssl_alias = kwargs.get('ftp_client_ssl_alias')

    # Build FTP settings
    ftp_settings = {
        'host': host,
        'port': port,
        'user': username,
        'password': password,
        'connectionMode': connection_mode.lower()  # SDK expects lowercase: 'active' or 'passive'
    }

    # Add SSL options if not NONE or if client SSL alias is specified
    # SDK expects lowercase: 'none', 'explicit', 'implicit'
    ssl_options = {}
    if ssl_mode and ssl_mode.lower() != 'none':
        ssl_options['sslmode'] = ssl_mode.lower()
    if client_ssl_alias:
        # clientSSLCertificate must be an object with 'alias' field
        ssl_options['clientSSLCertificate'] = {'alias': client_ssl_alias}
        ssl_options['useClientAuthentication'] = True

    if ssl_options:
        ftp_settings['FTPSSLOptions'] = ssl_options

    result = {'FTPSettings': ftp_settings}

    # Build get options
    get_options = {}
    if remote_directory:
        get_options['remoteDirectory'] = remote_directory
    if transfer_type:
        get_options['transferType'] = transfer_type.lower()  # 'ascii' or 'binary'
    if get_action:
        get_options['ftpAction'] = get_action.lower()  # 'actionget', 'actiongetdelete', 'actiongetmove'
    if max_file_count:
        get_options['maxFileCount'] = int(max_file_count)
    if file_to_move:
        get_options['fileToMove'] = file_to_move

    if get_options:
        get_options['useDefaultGetOptions'] = False
        result['FTPGetOptions'] = get_options

    # Build send options
    send_options = {}
    if remote_directory:
        send_options['remoteDirectory'] = remote_directory
    if transfer_type:
        send_options['transferType'] = transfer_type.lower()
    if send_action:
        send_options['ftpAction'] = send_action.lower()  # 'actionputrename', 'actionputappend', etc.
    if move_to_directory:
        send_options['moveToDirectory'] = move_to_directory

    if send_options:
        send_options['useDefaultSendOptions'] = False
        result['FTPSendOptions'] = send_options

    return result


def build_sftp_communication_options(**kwargs):
    """Build SFTP protocol communication options.

    Args:
        sftp_host: SFTP server hostname (required)
        sftp_port: SFTP server port (default: 22)
        sftp_username: SFTP username
        sftp_password: SFTP password
        sftp_remote_directory: Remote directory path
        sftp_ssh_key_auth: Enable SSH key authentication (true/false)
        sftp_known_host_entry: Known hosts entry for server verification
        sftp_ssh_key_path: Path to SSH private key file
        sftp_ssh_key_password: Password for encrypted SSH private key
        sftp_dh_key_max_1024: Limit DH key size to 1024 bits for legacy servers (true/false)
        sftp_get_action: Get action - actionget, actiongetdelete, actiongetmove
        sftp_send_action: Send action - actionputrename, actionputappend, actionputerror, actionputoverwrite
        sftp_max_file_count: Maximum files to retrieve per poll
        sftp_file_to_move: Directory to move files after get (when action is actiongetmove)
        sftp_move_to_directory: Directory to move files after operation
        sftp_move_force_override: Force overwrite when moving files (true/false)
        sftp_proxy_enabled: Enable proxy connection (true/false)
        sftp_proxy_host: Proxy server hostname
        sftp_proxy_port: Proxy server port
        sftp_proxy_user: Proxy username
        sftp_proxy_password: Proxy password
        sftp_proxy_type: Proxy type - ATOM, HTTP, SOCKS4, SOCKS5

    Returns dict (not SDK model) - API accepts minimal structure
    """
    host = kwargs.get('sftp_host')
    if not host:
        return None

    port = int(kwargs.get('sftp_port', 22))
    username = kwargs.get('sftp_username', '')
    password = kwargs.get('sftp_password', '')
    remote_directory = kwargs.get('sftp_remote_directory')
    ssh_key_auth = kwargs.get('sftp_ssh_key_auth')
    known_host_entry = kwargs.get('sftp_known_host_entry')
    ssh_key_path = kwargs.get('sftp_ssh_key_path')
    ssh_key_password = kwargs.get('sftp_ssh_key_password')
    dh_key_max_1024 = kwargs.get('sftp_dh_key_max_1024')
    get_action = kwargs.get('sftp_get_action')
    send_action = kwargs.get('sftp_send_action')
    max_file_count = kwargs.get('sftp_max_file_count')
    file_to_move = kwargs.get('sftp_file_to_move')
    move_to_directory = kwargs.get('sftp_move_to_directory')
    move_force_override = kwargs.get('sftp_move_force_override')
    proxy_enabled = kwargs.get('sftp_proxy_enabled')
    proxy_host = kwargs.get('sftp_proxy_host')
    proxy_port = kwargs.get('sftp_proxy_port')
    proxy_user = kwargs.get('sftp_proxy_user')
    proxy_password = kwargs.get('sftp_proxy_password')
    proxy_type = kwargs.get('sftp_proxy_type')

    # Build SFTP settings
    sftp_settings = {
        'host': host,
        'port': port,
        'user': username,
        'password': password
    }

    # Add SSH options if specified
    ssh_options = {}
    if ssh_key_auth is not None:
        ssh_options['sshkeyauth'] = str(ssh_key_auth).lower() == 'true'
    if known_host_entry:
        ssh_options['knownHostEntry'] = known_host_entry
    if ssh_key_path:
        ssh_options['sshkeypath'] = ssh_key_path
    if ssh_key_password:
        ssh_options['sshkeypassword'] = ssh_key_password
    if dh_key_max_1024 is not None:
        ssh_options['dhKeySizeMax1024'] = str(dh_key_max_1024).lower() == 'true'

    if ssh_options:
        sftp_settings['SFTPSSHOptions'] = ssh_options

    # Add proxy settings if specified
    if proxy_enabled is not None or proxy_host:
        proxy_settings = {}
        if proxy_enabled is not None:
            proxy_settings['proxyEnabled'] = str(proxy_enabled).lower() == 'true'
        if proxy_host:
            proxy_settings['host'] = proxy_host
        if proxy_port:
            proxy_settings['port'] = int(proxy_port)
        if proxy_user:
            proxy_settings['user'] = proxy_user
        if proxy_password:
            proxy_settings['password'] = proxy_password
        if proxy_type:
            proxy_settings['type'] = proxy_type.upper()
        sftp_settings['SFTPProxySettings'] = proxy_settings

    result = {'SFTPSettings': sftp_settings}

    # Build get options
    get_options = {}
    if remote_directory:
        get_options['remoteDirectory'] = remote_directory
    if get_action:
        get_options['ftpAction'] = get_action.lower()
    if max_file_count:
        get_options['maxFileCount'] = int(max_file_count)
    if file_to_move:
        get_options['fileToMove'] = file_to_move
    if move_to_directory:
        get_options['moveToDirectory'] = move_to_directory
    if move_force_override is not None:
        get_options['moveToForceOverride'] = str(move_force_override).lower() == 'true'

    if get_options:
        get_options['useDefaultGetOptions'] = False
        result['SFTPGetOptions'] = get_options

    # Build send options
    send_options = {}
    if remote_directory:
        send_options['remoteDirectory'] = remote_directory
    if send_action:
        send_options['ftpAction'] = send_action.lower()
    if move_to_directory:
        send_options['moveToDirectory'] = move_to_directory
    if move_force_override is not None:
        send_options['moveToForceOverride'] = str(move_force_override).lower() == 'true'

    if send_options:
        send_options['useDefaultSendOptions'] = False
        result['SFTPSendOptions'] = send_options

    return result


def build_http_communication_options(**kwargs):
    """Build HTTP protocol communication options.

    Args:
        http_url: HTTP endpoint URL (required)
        http_authentication_type: Authentication type - NONE, BASIC, OAUTH2 (default: NONE)
        http_username: Username for BASIC authentication
        http_password: Password for BASIC authentication
        http_connect_timeout: Connection timeout in milliseconds
        http_read_timeout: Read timeout in milliseconds
        http_client_auth: Enable client SSL authentication (true/false)
        http_trust_server_cert: Trust server certificate (true/false)
        http_client_ssl_alias: Client SSL certificate alias
        http_trusted_cert_alias: Trusted server certificate alias
        http_cookie_scope: Cookie handling - IGNORED, GLOBAL, CONNECTOR_SHAPE
        http_method_type: HTTP method - GET, POST, PUT, DELETE, PATCH (default: POST)
        http_data_content_type: Content type for request data
        http_follow_redirects: Follow redirects (true/false)
        http_return_errors: Return errors in response (true/false)
        http_return_responses: Return response body (true/false)
        http_request_profile: Request profile component ID
        http_request_profile_type: Request profile type - NONE, XML, JSON
        http_response_profile: Response profile component ID
        http_response_profile_type: Response profile type - NONE, XML, JSON
        http_oauth_token_url: OAuth2 token endpoint URL
        http_oauth_client_id: OAuth2 client ID
        http_oauth_client_secret: OAuth2 client secret
        http_oauth_scope: OAuth2 scope

    Returns dict (not SDK model) - API accepts minimal structure
    """
    url = kwargs.get('http_url')
    if not url:
        return None

    # Extract all parameters
    auth_type = kwargs.get('http_authentication_type', 'NONE')
    username = kwargs.get('http_username')
    password = kwargs.get('http_password')
    connect_timeout = kwargs.get('http_connect_timeout')
    read_timeout = kwargs.get('http_read_timeout')
    client_auth = kwargs.get('http_client_auth')
    trust_server_cert = kwargs.get('http_trust_server_cert')
    client_ssl_alias = kwargs.get('http_client_ssl_alias')
    trusted_cert_alias = kwargs.get('http_trusted_cert_alias')
    cookie_scope = kwargs.get('http_cookie_scope')
    method_type = kwargs.get('http_method_type')
    content_type = kwargs.get('http_data_content_type')
    follow_redirects = kwargs.get('http_follow_redirects')
    return_errors = kwargs.get('http_return_errors')
    return_responses = kwargs.get('http_return_responses')
    request_profile = kwargs.get('http_request_profile')
    request_profile_type = kwargs.get('http_request_profile_type')
    response_profile = kwargs.get('http_response_profile')
    response_profile_type = kwargs.get('http_response_profile_type')
    oauth_token_url = kwargs.get('http_oauth_token_url')
    oauth_client_id = kwargs.get('http_oauth_client_id')
    oauth_client_secret = kwargs.get('http_oauth_client_secret')
    oauth_scope = kwargs.get('http_oauth_scope')

    # Build HTTP settings
    http_settings = {
        'url': url,
        'authenticationType': auth_type.upper() if auth_type else 'NONE'
    }

    # Add timeouts if specified
    if connect_timeout:
        http_settings['connectTimeout'] = int(connect_timeout)
    if read_timeout:
        http_settings['readTimeout'] = int(read_timeout)

    # Add cookie scope if specified
    if cookie_scope:
        http_settings['cookieScope'] = cookie_scope.upper()

    # Add BASIC auth credentials if auth type is BASIC
    if auth_type and auth_type.upper() == 'BASIC' and (username or password):
        http_settings['HTTPAuthSettings'] = {
            'user': username or '',
            'password': password or ''
        }

    # Add OAuth2 settings if auth type is OAUTH2
    if auth_type and auth_type.upper() == 'OAUTH2':
        oauth2_settings = {}
        if oauth_token_url:
            oauth2_settings['accessTokenEndpoint'] = {
                'url': oauth_token_url,
                'sslOptions': {}
            }
        if oauth_client_id or oauth_client_secret:
            oauth2_settings['credentials'] = {}
            if oauth_client_id:
                oauth2_settings['credentials']['clientId'] = oauth_client_id
            if oauth_client_secret:
                oauth2_settings['credentials']['clientSecret'] = oauth_client_secret
        if oauth_scope:
            oauth2_settings['scope'] = oauth_scope
        # Default to client_credentials grant type
        oauth2_settings['grantType'] = 'client_credentials'
        if oauth2_settings:
            http_settings['HTTPOAuth2Settings'] = oauth2_settings

    # Add SSL options if specified
    ssl_options = {}
    if client_auth is not None:
        ssl_options['clientauth'] = str(client_auth).lower() == 'true'
    if trust_server_cert is not None:
        ssl_options['trustServerCert'] = str(trust_server_cert).lower() == 'true'
    if client_ssl_alias:
        ssl_options['clientsslalias'] = client_ssl_alias
    if trusted_cert_alias:
        ssl_options['trustedcertalias'] = trusted_cert_alias

    if ssl_options:
        http_settings['HTTPSSLOptions'] = ssl_options

    result = {'HTTPSettings': http_settings}

    # Add send options if method or content type specified
    send_options = {}
    if method_type:
        send_options['methodType'] = method_type.upper()
    if content_type:
        send_options['dataContentType'] = content_type
    if follow_redirects is not None:
        send_options['followRedirects'] = str(follow_redirects).lower() == 'true'
    if return_errors is not None:
        send_options['returnErrors'] = str(return_errors).lower() == 'true'
    if return_responses is not None:
        send_options['returnResponses'] = str(return_responses).lower() == 'true'
    if request_profile:
        send_options['requestProfile'] = request_profile
    if request_profile_type:
        send_options['requestProfileType'] = request_profile_type.upper()
    if response_profile:
        send_options['responseProfile'] = response_profile
    if response_profile_type:
        send_options['responseProfileType'] = response_profile_type.upper()

    if send_options:
        send_options['useDefaultOptions'] = False
        result['HTTPSendOptions'] = send_options
        result['HTTPGetOptions'] = send_options.copy()

    return result


def build_as2_communication_options(**kwargs):
    """Build AS2 protocol communication options.

    Args:
        as2_url: AS2 endpoint URL (required)
        as2_identifier: Local AS2 identifier
        as2_partner_identifier: Partner AS2 identifier
        as2_authentication_type: Authentication type - NONE, BASIC (default: NONE)
        as2_verify_hostname: Verify SSL hostname (true/false)
        as2_username: Username for BASIC authentication
        as2_password: Password for BASIC authentication
        as2_signed: Sign AS2 messages (true/false)
        as2_encrypted: Encrypt AS2 messages (true/false)
        as2_compressed: Compress AS2 messages (true/false)
        as2_encryption_algorithm: Encryption algorithm - tripledes, rc2, aes128, aes192, aes256
        as2_signing_digest_alg: Signing digest algorithm - SHA1, SHA256, SHA384, SHA512
        as2_data_content_type: Content type for AS2 message
        as2_subject: AS2 message subject header
        as2_multiple_attachments: Enable multiple attachments (true/false)
        as2_max_document_count: Maximum documents per message
        as2_attachment_option: Attachment handling - BATCH, DOCUMENT_CACHE
        as2_attachment_cache: Attachment cache component ID
        as2_request_mdn: Request MDN (true/false)
        as2_mdn_signed: Signed MDN (true/false)
        as2_mdn_digest_alg: MDN digest algorithm - SHA1, SHA256, SHA384, SHA512
        as2_synchronous_mdn: Synchronous MDN (true/false, default: true)
        as2_mdn_external_url: External URL for async MDN delivery
        as2_mdn_use_external_url: Use external URL for MDN (true/false)
        as2_mdn_use_ssl: Use SSL for MDN delivery (true/false)
        as2_mdn_client_ssl_cert: Client SSL certificate alias for MDN
        as2_mdn_ssl_cert: Server SSL certificate alias for MDN
        as2_reject_duplicates: Reject duplicate messages (true/false)
        as2_duplicate_check_count: Number of messages to check for duplicates
        as2_legacy_smime: Enable legacy S/MIME compatibility (true/false)

    Returns dict (not SDK model) - API accepts minimal structure
    """
    url = kwargs.get('as2_url')
    if not url:
        return None

    # Basic settings
    auth_type = kwargs.get('as2_authentication_type', 'NONE')
    verify_hostname = kwargs.get('as2_verify_hostname')
    username = kwargs.get('as2_username')
    password = kwargs.get('as2_password')

    # Message options
    signed = kwargs.get('as2_signed')
    encrypted = kwargs.get('as2_encrypted')
    compressed = kwargs.get('as2_compressed')
    encryption_alg = kwargs.get('as2_encryption_algorithm')
    signing_alg = kwargs.get('as2_signing_digest_alg')
    content_type = kwargs.get('as2_data_content_type')
    subject = kwargs.get('as2_subject')
    multiple_attachments = kwargs.get('as2_multiple_attachments')
    max_document_count = kwargs.get('as2_max_document_count')
    attachment_option = kwargs.get('as2_attachment_option')
    attachment_cache = kwargs.get('as2_attachment_cache')

    # MDN options
    request_mdn = kwargs.get('as2_request_mdn')
    mdn_signed = kwargs.get('as2_mdn_signed')
    mdn_digest_alg = kwargs.get('as2_mdn_digest_alg')
    sync_mdn = kwargs.get('as2_synchronous_mdn')
    mdn_external_url = kwargs.get('as2_mdn_external_url')
    mdn_use_external_url = kwargs.get('as2_mdn_use_external_url')
    mdn_use_ssl = kwargs.get('as2_mdn_use_ssl')
    mdn_client_ssl_cert = kwargs.get('as2_mdn_client_ssl_cert')
    mdn_ssl_cert = kwargs.get('as2_mdn_ssl_cert')

    # Partner info
    as2_identifier = kwargs.get('as2_identifier')
    partner_identifier = kwargs.get('as2_partner_identifier')
    reject_duplicates = kwargs.get('as2_reject_duplicates')
    duplicate_check_count = kwargs.get('as2_duplicate_check_count')
    legacy_smime = kwargs.get('as2_legacy_smime')

    # Build AS2 send settings
    send_settings = {
        'url': url,
        'authenticationType': auth_type.upper() if auth_type else 'NONE'
    }

    if verify_hostname is not None:
        send_settings['verifyHostname'] = str(verify_hostname).lower() == 'true'

    # Add BASIC auth if specified (SDK maps auth_settings to AuthSettings)
    if auth_type and auth_type.upper() == 'BASIC' and (username or password):
        send_settings['AuthSettings'] = {
            'user': username or '',
            'password': password or ''
        }

    result = {'AS2SendSettings': send_settings}

    # Build AS2 message options
    message_options = {}
    if signed is not None:
        message_options['signed'] = str(signed).lower() == 'true'
    if encrypted is not None:
        message_options['encrypted'] = str(encrypted).lower() == 'true'
    if compressed is not None:
        message_options['compressed'] = str(compressed).lower() == 'true'
    if encryption_alg:
        # SDK expects format like 'aes-256' not 'aes256'
        alg = encryption_alg.lower()
        # Add hyphen for aes/rc2 formats if missing
        if alg.startswith('aes') and '-' not in alg:
            alg = 'aes-' + alg[3:]  # 'aes256' -> 'aes-256'
        elif alg.startswith('rc2') and '-' not in alg:
            alg = 'rc2-' + alg[3:]  # 'rc2128' -> 'rc2-128'
        message_options['encryptionAlgorithm'] = alg
    if signing_alg:
        message_options['signingDigestAlg'] = signing_alg.upper()
    if content_type:
        message_options['dataContentType'] = content_type
<<<<<<< HEAD
=======
    if subject:
        message_options['subject'] = subject
    if multiple_attachments is not None:
        message_options['multipleAttachments'] = str(multiple_attachments).lower() == 'true'
    if max_document_count:
        message_options['maxDocumentCount'] = int(max_document_count)
    if attachment_option:
        message_options['attachmentOption'] = attachment_option.upper()  # BATCH or DOCUMENT_CACHE
    if attachment_cache:
        message_options['attachmentCache'] = attachment_cache
>>>>>>> 5ec4b4cb

    # Build AS2 MDN options (note: use JSON key casing like requestMDN, not requestMdn)
    mdn_options = {}
    if request_mdn is not None:
        mdn_options['requestMDN'] = str(request_mdn).lower() == 'true'
    if mdn_signed is not None:
        mdn_options['signed'] = str(mdn_signed).lower() == 'true'
    if mdn_digest_alg:
        mdn_options['mdnDigestAlg'] = mdn_digest_alg.upper()
    if sync_mdn is not None:
        mdn_options['synchronous'] = 'sync' if str(sync_mdn).lower() == 'true' else 'async'
<<<<<<< HEAD
    # Note: failOnNegativeMdn field does not exist in AS2MDNOptions model
=======
    if mdn_external_url:
        mdn_options['externalURL'] = mdn_external_url
    if mdn_use_external_url is not None:
        mdn_options['useExternalURL'] = str(mdn_use_external_url).lower() == 'true'
    if mdn_use_ssl is not None:
        mdn_options['useSSL'] = str(mdn_use_ssl).lower() == 'true'
    if mdn_client_ssl_cert:
        # Certificate alias format
        mdn_options['mdnClientSSLCert'] = {'alias': mdn_client_ssl_cert}
    if mdn_ssl_cert:
        # Certificate alias format
        mdn_options['mdnSSLCert'] = {'alias': mdn_ssl_cert}
>>>>>>> 5ec4b4cb

    # Build AS2 partner info
    partner_info = {}
    if partner_identifier:
        partner_info['as2Id'] = partner_identifier
    if reject_duplicates is not None:
        partner_info['rejectDuplicateMessages'] = str(reject_duplicates).lower() == 'true'
    if duplicate_check_count:
        partner_info['messagesToCheckForDuplicates'] = int(duplicate_check_count)
    if legacy_smime is not None:
        partner_info['enabledLegacySMIME'] = str(legacy_smime).lower() == 'true'

    # Build AS2SendOptions
    # IMPORTANT: AS2MDNOptions and AS2MessageOptions are REQUIRED by the API
    # If we're sending AS2SendOptions at all (e.g., with partner_info), we must include them

    has_send_options_content = bool(partner_info or mdn_options or message_options)

    if has_send_options_content:
        # When AS2SendOptions is present, AS2MDNOptions and AS2MessageOptions are required
        send_options = {
            'AS2MDNOptions': mdn_options if mdn_options else {},
            'AS2MessageOptions': message_options if message_options else {}
        }
        if partner_info:
            send_options['AS2PartnerInfo'] = partner_info
        result['AS2SendOptions'] = send_options

    return result


def build_mllp_communication_options(**kwargs):
    """Build MLLP protocol communication options (for HL7 messaging).

    Args:
        mllp_host: MLLP server hostname (required)
        mllp_port: MLLP server port (required)
        mllp_use_ssl: Enable SSL/TLS (true/false)
        mllp_persistent: Use persistent connections (true/false)
        mllp_receive_timeout: Receive timeout in milliseconds
        mllp_send_timeout: Send timeout in milliseconds
        mllp_max_connections: Maximum number of connections
        mllp_inactivity_timeout: Inactivity timeout in seconds (default: 60)
        mllp_max_retry: Maximum retry attempts (1-5)
        mllp_halt_timeout: Halt on timeout (true/false)
        mllp_use_client_ssl: Enable client SSL authentication (true/false)
        mllp_client_ssl_alias: Client SSL certificate alias
        mllp_ssl_alias: Server SSL certificate alias

    Returns dict (not SDK model) - API accepts minimal structure
    """
    host = kwargs.get('mllp_host')
    port = kwargs.get('mllp_port')

    if not host or not port:
        return None

    # Build MLLP send settings with @type for API compatibility
    mllp_settings = {
        '@type': 'MLLPSendSettings',
        'host': host,
        'port': int(port)
    }

    # Add optional settings
    use_ssl = kwargs.get('mllp_use_ssl')
    persistent = kwargs.get('mllp_persistent')
    receive_timeout = kwargs.get('mllp_receive_timeout')
    send_timeout = kwargs.get('mllp_send_timeout')
    max_connections = kwargs.get('mllp_max_connections')
    inactivity_timeout = kwargs.get('mllp_inactivity_timeout')
    max_retry = kwargs.get('mllp_max_retry')
    halt_timeout = kwargs.get('mllp_halt_timeout')
    use_client_ssl = kwargs.get('mllp_use_client_ssl')
    client_ssl_alias = kwargs.get('mllp_client_ssl_alias')
    ssl_alias = kwargs.get('mllp_ssl_alias')

    # Build MLLPSSLOptions with @type
    ssl_options = {
        '@type': 'MLLPSSLOptions',
        'useSSL': str(use_ssl).lower() == 'true' if use_ssl else False
    }
    if use_client_ssl is not None:
        ssl_options['useClientSSL'] = str(use_client_ssl).lower() == 'true'
    if client_ssl_alias:
        ssl_options['clientSSLAlias'] = client_ssl_alias
    if ssl_alias:
        ssl_options['sslAlias'] = ssl_alias

    mllp_settings['MLLPSSLOptions'] = ssl_options

    if persistent is not None:
        mllp_settings['persistent'] = str(persistent).lower() == 'true'
    if receive_timeout:
        mllp_settings['receiveTimeout'] = int(receive_timeout)
    if send_timeout:
        mllp_settings['sendTimeout'] = int(send_timeout)
    if max_connections:
        mllp_settings['maxConnections'] = int(max_connections)
    if inactivity_timeout:
        mllp_settings['inactivityTimeout'] = int(inactivity_timeout)
    if halt_timeout is not None:
        mllp_settings['haltTimeout'] = str(halt_timeout).lower() == 'true'

    # Max retry must be between 1-5 per Boomi API
    if max_retry:
        mllp_settings['maxRetry'] = int(max_retry)

    # Standard MLLP delimiters (hex 0B for start, hex 1C hex 0D for end) with @type
    mllp_settings['startBlock'] = {'@type': 'EdiDelimiter', 'delimiterValue': 'bytecharacter', 'delimiterSpecial': '0B'}
    mllp_settings['endBlock'] = {'@type': 'EdiDelimiter', 'delimiterValue': 'bytecharacter', 'delimiterSpecial': '1C'}
    mllp_settings['endData'] = {'@type': 'EdiDelimiter', 'delimiterValue': 'bytecharacter', 'delimiterSpecial': '0D'}

    return {'@type': 'MLLPCommunicationOptions', 'MLLPSendSettings': mllp_settings}


def build_oftp_communication_options(**kwargs):
    """Build OFTP protocol communication options (for ODETTE file transfer).

    Args:
        oftp_host: OFTP server hostname (required)
        oftp_port: OFTP server port (default: 3305)
        oftp_tls: Enable TLS (true/false)
        oftp_ssid_code: ODETTE Session ID code
        oftp_ssid_password: ODETTE Session ID password
        oftp_compress: Enable compression (true/false)
        oftp_ssid_auth: Enable SSID authentication (true/false)
        oftp_sfid_cipher: SFID cipher strength (0=none, 1=3DES, 2=AES-128, 3=AES-192, 4=AES-256)
        oftp_use_gateway: Use OFTP gateway (true/false)
        oftp_use_client_ssl: Use client SSL certificate (true/false)
        oftp_client_ssl_alias: Client SSL certificate alias
        oftp_sfid_sign: Sign files (true/false)
        oftp_sfid_encrypt: Encrypt files (true/false)

    Returns dict (not SDK model) - API accepts minimal structure
    """
    host = kwargs.get('oftp_host')
    if not host:
        return None

    port = int(kwargs.get('oftp_port', 3305))
    tls = kwargs.get('oftp_tls')
    ssid_code = kwargs.get('oftp_ssid_code')
    ssid_password = kwargs.get('oftp_ssid_password')
    compress = kwargs.get('oftp_compress')
    ssid_auth = kwargs.get('oftp_ssid_auth')
    sfid_cipher = kwargs.get('oftp_sfid_cipher')
    use_gateway = kwargs.get('oftp_use_gateway')
    use_client_ssl = kwargs.get('oftp_use_client_ssl')
    client_ssl_alias = kwargs.get('oftp_client_ssl_alias')
    sfid_sign = kwargs.get('oftp_sfid_sign')
    sfid_encrypt = kwargs.get('oftp_sfid_encrypt')

    # Build my partner info (ODETTE partner settings)
    my_partner_info = {'@type': 'OFTPPartnerInfo'}
    if ssid_code:
        my_partner_info['ssidcode'] = ssid_code
    if ssid_password:
        my_partner_info['ssidpswd'] = ssid_password
    if compress is not None:
        my_partner_info['ssidcmpr'] = str(compress).lower() == 'true'
    if sfid_sign is not None:
        my_partner_info['sfidsign'] = str(sfid_sign).lower() == 'true'
    if sfid_encrypt is not None:
        my_partner_info['sfidsec-encrypt'] = str(sfid_encrypt).lower() == 'true'

    # Build defaultOFTPConnectionSettings - Boomi stores values here
    default_settings = {
        '@type': 'DefaultOFTPConnectionSettings',
        'host': host,
        'port': port,
        'myPartnerInfo': my_partner_info
    }

    if tls is not None:
        default_settings['tls'] = str(tls).lower() == 'true'
    if ssid_auth is not None:
        default_settings['ssidauth'] = str(ssid_auth).lower() == 'true'
    if sfid_cipher is not None:
        default_settings['sfidciph'] = int(sfid_cipher)
    if use_gateway is not None:
        default_settings['useGateway'] = str(use_gateway).lower() == 'true'
    if use_client_ssl is not None:
        default_settings['useClientSSL'] = str(use_client_ssl).lower() == 'true'
    if client_ssl_alias:
        default_settings['clientSSLAlias'] = client_ssl_alias

    # Build OFTP connection settings with nested default settings
    connection_settings = {
        '@type': 'OFTPConnectionSettings',
        'defaultOFTPConnectionSettings': default_settings
    }

    return {'@type': 'OFTPCommunicationOptions', 'OFTPConnectionSettings': connection_settings}


class PartnerCommunicationDict(dict):
    """Wrapper to allow dict-based partner communication that serializes correctly.

    Extends dict so that SDK's _define_object and _unmap can iterate over it,
    and provides _map() method for SDK serialization.
    """
    def __init__(self, data: dict):
        super().__init__(data)
        self._data = data

    def _map(self):
        return self._data


def build_partner_communication(**kwargs):
    """
    Build PartnerCommunication from flat protocol parameters.

    Args:
        communication_protocols: Comma-separated list or list of protocols
                                (ftp, sftp, http, as2, mllp, oftp, disk)
        [protocol]_*: Protocol-specific parameters (see individual builders)

    Returns:
        PartnerCommunication object (for Disk) or PartnerCommunicationDict (for others)
    """
    # Parse communication protocols
    protocols = kwargs.get('communication_protocols', [])
    if isinstance(protocols, str):
        protocols = [p.strip().lower() for p in protocols.split(',') if p.strip()]

    if not protocols:
        return None

    # Check if only using Disk
    only_disk = protocols == ['disk']

    if only_disk:
        disk_opts = build_disk_communication_options(**kwargs)
        if disk_opts:
            # Return as PartnerCommunicationDict for consistency
            return PartnerCommunicationDict({'DiskCommunicationOptions': disk_opts})
        return None

    # For other protocols, build as dict (API accepts simpler structure than SDK requires)
    comm_dict = {}

    if 'disk' in protocols:
        disk_opts = build_disk_communication_options(**kwargs)
        if disk_opts:
            comm_dict['DiskCommunicationOptions'] = disk_opts  # Already a dict

    if 'ftp' in protocols:
        ftp_opts = build_ftp_communication_options(**kwargs)
        if ftp_opts:
            comm_dict['FTPCommunicationOptions'] = ftp_opts

    if 'sftp' in protocols:
        sftp_opts = build_sftp_communication_options(**kwargs)
        if sftp_opts:
            comm_dict['SFTPCommunicationOptions'] = sftp_opts

    if 'http' in protocols:
        http_opts = build_http_communication_options(**kwargs)
        if http_opts:
            comm_dict['HTTPCommunicationOptions'] = http_opts

    if 'as2' in protocols:
        as2_opts = build_as2_communication_options(**kwargs)
        if as2_opts:
            comm_dict['AS2CommunicationOptions'] = as2_opts

    if 'mllp' in protocols:
        mllp_opts = build_mllp_communication_options(**kwargs)
        if mllp_opts:
            comm_dict['MLLPCommunicationOptions'] = mllp_opts

    if 'oftp' in protocols:
        oftp_opts = build_oftp_communication_options(**kwargs)
        if oftp_opts:
            comm_dict['OFTPCommunicationOptions'] = oftp_opts

    if not comm_dict:
        return None

    return PartnerCommunicationDict(comm_dict)


# ============================================================================
# Standard-Specific Partner Info Builders
# ============================================================================

def build_x12_partner_info(**kwargs):
    """Build X12-specific partner information

    Maps user-friendly parameters to nested X12PartnerInfo structure:
    - isa_id → IsaControlInfo.interchange_id
    - isa_qualifier → IsaControlInfo.interchange_id_qualifier
    - gs_id → GsControlInfo.applicationcode
    """
    from boomi.models import X12PartnerInfo, X12ControlInfo, IsaControlInfo, GsControlInfo

    isa_id = kwargs.get('isa_id')
    isa_qualifier = kwargs.get('isa_qualifier')
    gs_id = kwargs.get('gs_id')

    if not any([isa_id, isa_qualifier, gs_id]):
        return None

    # Auto-format qualifier if user provides short form (e.g., 'ZZ' -> 'X12IDQUAL_ZZ')
    if isa_qualifier and not isa_qualifier.startswith('X12IDQUAL_'):
        isa_qualifier = f'X12IDQUAL_{isa_qualifier}'

    # Build ISA control info if we have ISA fields
    isa_control_info = None
    if isa_id or isa_qualifier:
        isa_kwargs = {}
        if isa_id:
            isa_kwargs['interchange_id'] = isa_id
        if isa_qualifier:
            isa_kwargs['interchange_id_qualifier'] = isa_qualifier
        isa_control_info = IsaControlInfo(**isa_kwargs)

    # Build GS control info if we have GS fields
    gs_control_info = None
    if gs_id:
        gs_control_info = GsControlInfo(applicationcode=gs_id)

    # Build X12 control info combining ISA and GS
    x12_control_info = None
    if isa_control_info or gs_control_info:
        control_kwargs = {}
        if isa_control_info:
            control_kwargs['isa_control_info'] = isa_control_info
        if gs_control_info:
            control_kwargs['gs_control_info'] = gs_control_info
        x12_control_info = X12ControlInfo(**control_kwargs)

    # Build and return X12PartnerInfo
    if x12_control_info:
        return X12PartnerInfo(x12_control_info=x12_control_info)

    return None


def build_edifact_partner_info(**kwargs):
    """Build EDIFACT-specific partner information.

    Args:
        edifact_interchange_id: Interchange ID (UNB segment)
        edifact_interchange_id_qual: Interchange ID qualifier (e.g., 14 for EAN, ZZ for mutually defined)
        edifact_syntax_id: Syntax identifier (UNOA, UNOB, UNOC, UNOD, UNOE, UNOF)
        edifact_syntax_version: Syntax version (1, 2, 3)
        edifact_test_indicator: Test indicator (1 for test, NA for production)

    Structure: EdifactPartnerInfo → (EdifactControlInfo, EdifactOptions)
    Note: EdifactOptions with delimiters is REQUIRED
    """
    from boomi.models import (
        EdifactPartnerInfo, EdifactControlInfo, EdifactOptions,
        UnbControlInfo, EdiDelimiter, EdiSegmentTerminator
    )
    from boomi.models.unb_control_info import (
        UnbControlInfoInterchangeIdQual, UnbControlInfoSyntaxId,
        UnbControlInfoSyntaxVersion, UnbControlInfoTestIndicator
    )
    from boomi.models.edi_delimiter import DelimiterValue
    from boomi.models.edi_segment_terminator import SegmentTerminatorValue

    interchange_id = kwargs.get('edifact_interchange_id')
    interchange_id_qual = kwargs.get('edifact_interchange_id_qual')
    syntax_id = kwargs.get('edifact_syntax_id')
    syntax_version = kwargs.get('edifact_syntax_version')
    test_indicator = kwargs.get('edifact_test_indicator')

    # Only build if at least one field is provided
    if not any([interchange_id, interchange_id_qual, syntax_id, syntax_version, test_indicator]):
        return None

    # Build UNB control info if any fields provided
    unb_kwargs = {}
    if interchange_id:
        unb_kwargs['interchange_id'] = interchange_id
    if interchange_id_qual:
        # Auto-format qualifier if user provides short form (e.g., '14' -> 'EDIFACTIDQUAL_14')
        if not interchange_id_qual.startswith('EDIFACTIDQUAL_'):
            interchange_id_qual = f'EDIFACTIDQUAL_{interchange_id_qual}'
        unb_kwargs['interchange_id_qual'] = interchange_id_qual
    if syntax_id:
        unb_kwargs['syntax_id'] = syntax_id.upper()  # UNOA, UNOB, etc.
    if syntax_version:
        # Auto-format version (e.g., '3' -> 'EDIFACTSYNTAXVERSION_3')
        if not str(syntax_version).startswith('EDIFACTSYNTAXVERSION_'):
            syntax_version = f'EDIFACTSYNTAXVERSION_{syntax_version}'
        unb_kwargs['syntax_version'] = syntax_version
    if test_indicator:
        # Auto-format (e.g., '1' -> 'EDIFACTTEST_1', 'NA' -> 'EDIFACTTEST_NA')
        if not str(test_indicator).startswith('EDIFACTTEST_'):
            test_indicator = f'EDIFACTTEST_{test_indicator}'
        unb_kwargs['test_indicator'] = test_indicator

    unb_control_info = UnbControlInfo(**unb_kwargs) if unb_kwargs else None
    edifact_control_info = EdifactControlInfo(unb_control_info=unb_control_info) if unb_control_info else EdifactControlInfo()

    # EdifactOptions with REQUIRED delimiters (use EDIFACT defaults)
    # Standard EDIFACT delimiters: + for element, : for composite, ' for segment terminator
    edifact_options = EdifactOptions(
        composite_delimiter=EdiDelimiter(delimiter_value=DelimiterValue.COLONDELIMITED),
        element_delimiter=EdiDelimiter(delimiter_value=DelimiterValue.PLUSDELIMITED),
        segment_terminator=EdiSegmentTerminator(segment_terminator_value=SegmentTerminatorValue.SINGLEQUOTE)
    )

    return EdifactPartnerInfo(
        edifact_control_info=edifact_control_info,
        edifact_options=edifact_options
    )


def build_hl7_partner_info(**kwargs):
    """Build HL7-specific partner information.

    Args:
        hl7_sending_application: Sending application name (MSH-3)
        hl7_sending_facility: Sending facility name (MSH-4)
        hl7_receiving_application: Receiving application name (MSH-5)
        hl7_receiving_facility: Receiving facility name (MSH-6)

    Structure: Hl7PartnerInfo → Hl7ControlInfo → MshControlInfo → HdType
    """
    from boomi.models import Hl7PartnerInfo, Hl7ControlInfo, MshControlInfo, HdType

    sending_app = kwargs.get('hl7_sending_application')
    sending_fac = kwargs.get('hl7_sending_facility')
    receiving_app = kwargs.get('hl7_receiving_application')
    receiving_fac = kwargs.get('hl7_receiving_facility')

    if not any([sending_app, sending_fac, receiving_app, receiving_fac]):
        return None

    # Build MSH control info with HdType objects
    msh_kwargs = {}
    if sending_app:
        msh_kwargs['application'] = HdType(namespace_id=sending_app)
    if sending_fac:
        msh_kwargs['facility'] = HdType(namespace_id=sending_fac)
    # Note: receiving_app and receiving_fac are for the partner (not our MSH)
    # They would be used when building "my company" trading partner

    if not msh_kwargs:
        return None

    msh_control_info = MshControlInfo(**msh_kwargs)
    hl7_control_info = Hl7ControlInfo(msh_control_info=msh_control_info)

    return Hl7PartnerInfo(hl7_control_info=hl7_control_info)


def build_rosettanet_partner_info(**kwargs):
    """Build RosettaNet-specific partner information.

    Args:
        rosettanet_partner_id: Partner ID (DUNS number)
        rosettanet_partner_location: Partner location identifier
        rosettanet_global_usage_code: Test or Production
        rosettanet_supply_chain_code: Supply chain code
        rosettanet_classification_code: Global partner classification code

    Structure: RosettaNetPartnerInfo → RosettaNetControlInfo
    """
    from boomi.models import RosettaNetPartnerInfo, RosettaNetControlInfo
    from boomi.models.rosetta_net_control_info import GlobalUsageCode, PartnerIdType

    partner_id = kwargs.get('rosettanet_partner_id')
    partner_location = kwargs.get('rosettanet_partner_location')
    global_usage_code = kwargs.get('rosettanet_global_usage_code')
    supply_chain_code = kwargs.get('rosettanet_supply_chain_code')
    classification_code = kwargs.get('rosettanet_classification_code')

    if not any([partner_id, partner_location, global_usage_code, supply_chain_code, classification_code]):
        return None

    # Build RosettaNet control info
    ctrl_kwargs = {}
    if partner_id:
        ctrl_kwargs['partner_id'] = partner_id
        ctrl_kwargs['partner_id_type'] = PartnerIdType.DUNS  # Default to DUNS
    if partner_location:
        ctrl_kwargs['partner_location'] = partner_location
    if global_usage_code:
        # Map string to enum
        if global_usage_code.lower() == 'production':
            ctrl_kwargs['global_usage_code'] = GlobalUsageCode.PRODUCTION
        else:
            ctrl_kwargs['global_usage_code'] = GlobalUsageCode.TEST
    if supply_chain_code:
        ctrl_kwargs['supply_chain_code'] = supply_chain_code
    if classification_code:
        ctrl_kwargs['global_partner_classification_code'] = classification_code

    rosettanet_control_info = RosettaNetControlInfo(**ctrl_kwargs)

    return RosettaNetPartnerInfo(rosetta_net_control_info=rosettanet_control_info)


def build_tradacoms_partner_info(**kwargs):
    """Build TRADACOMS-specific partner information.

    Args:
        tradacoms_interchange_id: Interchange ID (STX segment)
        tradacoms_interchange_id_qualifier: Interchange ID qualifier

    Structure: TradacomsPartnerInfo → TradacomsControlInfo → StxControlInfo
    """
    from boomi.models import TradacomsPartnerInfo, TradacomsControlInfo, StxControlInfo

    interchange_id = kwargs.get('tradacoms_interchange_id')
    interchange_id_qualifier = kwargs.get('tradacoms_interchange_id_qualifier')

    if not any([interchange_id, interchange_id_qualifier]):
        return None

    # Build STX control info
    stx_kwargs = {}
    if interchange_id:
        stx_kwargs['interchange_id'] = interchange_id
    if interchange_id_qualifier:
        stx_kwargs['interchange_id_qualifier'] = interchange_id_qualifier

    stx_control_info = StxControlInfo(**stx_kwargs)
    tradacoms_control_info = TradacomsControlInfo(stx_control_info=stx_control_info)

    return TradacomsPartnerInfo(tradacoms_control_info=tradacoms_control_info)


def build_odette_partner_info(**kwargs):
    """Build ODETTE-specific partner information.

    Args:
        odette_interchange_id: Interchange ID (UNB segment)
        odette_interchange_id_qual: Interchange ID qualifier (e.g., 14 for EAN, ZZ for mutually defined)
        odette_syntax_id: Syntax identifier (UNOA, UNOB, UNOC, UNOD, UNOE, UNOF)
        odette_syntax_version: Syntax version (1, 2, 3)
        odette_test_indicator: Test indicator (1 for test, NA for production)

    Structure: OdettePartnerInfo → (OdetteControlInfo, OdetteOptions)
    Note: OdetteOptions with delimiters is REQUIRED (similar to EDIFACT)
    """
    from boomi.models import (
        OdettePartnerInfo, OdetteControlInfo, OdetteOptions,
        OdetteUnbControlInfo, EdiDelimiter, EdiSegmentTerminator
    )
    from boomi.models.edi_delimiter import DelimiterValue
    from boomi.models.edi_segment_terminator import SegmentTerminatorValue

    interchange_id = kwargs.get('odette_interchange_id')
    interchange_id_qual = kwargs.get('odette_interchange_id_qual')
    syntax_id = kwargs.get('odette_syntax_id')
    syntax_version = kwargs.get('odette_syntax_version')
    test_indicator = kwargs.get('odette_test_indicator')

    # Only build if at least one field is provided
    if not any([interchange_id, interchange_id_qual, syntax_id, syntax_version, test_indicator]):
        return None

    # Build ODETTE UNB control info if any fields provided
    unb_kwargs = {}
    if interchange_id:
        unb_kwargs['interchange_id'] = interchange_id
    if interchange_id_qual:
        # Auto-format qualifier if user provides short form (e.g., '14' -> 'ODETTEIDQUAL_14')
        if not interchange_id_qual.startswith('ODETTEIDQUAL_'):
            interchange_id_qual = f'ODETTEIDQUAL_{interchange_id_qual}'
        unb_kwargs['interchange_id_qual'] = interchange_id_qual
    if syntax_id:
        unb_kwargs['syntax_id'] = syntax_id.upper()  # UNOA, UNOB, etc.
    if syntax_version:
        # Auto-format version (e.g., '3' -> 'ODETTESYNTAXVERSION_3')
        if not str(syntax_version).startswith('ODETTESYNTAXVERSION_'):
            syntax_version = f'ODETTESYNTAXVERSION_{syntax_version}'
        unb_kwargs['syntax_version'] = syntax_version
    if test_indicator:
        # Auto-format (e.g., '1' -> 'ODETTETEST_1', 'NA' -> 'ODETTETEST_NA')
        if not str(test_indicator).startswith('ODETTETEST_'):
            test_indicator = f'ODETTETEST_{test_indicator}'
        unb_kwargs['test_indicator'] = test_indicator

    unb_control_info = OdetteUnbControlInfo(**unb_kwargs) if unb_kwargs else None
    odette_control_info = OdetteControlInfo(odette_unb_control_info=unb_control_info) if unb_control_info else OdetteControlInfo()

    # OdetteOptions with REQUIRED delimiters (use ODETTE/EDIFACT defaults)
    # Standard delimiters: + for element, : for composite, ' for segment terminator
    odette_options = OdetteOptions(
        composite_delimiter=EdiDelimiter(delimiter_value=DelimiterValue.COLONDELIMITED),
        element_delimiter=EdiDelimiter(delimiter_value=DelimiterValue.PLUSDELIMITED),
        segment_terminator=EdiSegmentTerminator(segment_terminator_value=SegmentTerminatorValue.SINGLEQUOTE)
    )

    return OdettePartnerInfo(
        odette_control_info=odette_control_info,
        odette_options=odette_options
    )


def build_partner_info(standard: str, **kwargs) -> Optional[PartnerInfo]:
    """
    Build PartnerInfo model based on standard type.

    Args:
        standard: EDI standard (x12, edifact, hl7, rosettanet, custom, tradacoms, odette)
        **kwargs: Standard-specific parameters

    Returns:
        PartnerInfo object with appropriate standard-specific info, None if no fields provided
    """
    partner_info_data = {}

    if standard == 'x12':
        x12_info = build_x12_partner_info(**kwargs)
        if x12_info:
            partner_info_data['x12_partner_info'] = x12_info

    elif standard == 'edifact':
        edifact_info = build_edifact_partner_info(**kwargs)
        if edifact_info:
            partner_info_data['edifact_partner_info'] = edifact_info

    elif standard == 'hl7':
        hl7_info = build_hl7_partner_info(**kwargs)
        if hl7_info:
            partner_info_data['hl7_partner_info'] = hl7_info

    elif standard == 'rosettanet':
        rosettanet_info = build_rosettanet_partner_info(**kwargs)
        if rosettanet_info:
            partner_info_data['rosetta_net_partner_info'] = rosettanet_info

    elif standard == 'tradacoms':
        tradacoms_info = build_tradacoms_partner_info(**kwargs)
        if tradacoms_info:
            partner_info_data['tradacoms_partner_info'] = tradacoms_info

    elif standard == 'odette':
        odette_info = build_odette_partner_info(**kwargs)
        if odette_info:
            partner_info_data['odette_partner_info'] = odette_info

    elif standard == 'custom':
        # Custom standard uses dict for partner info
        custom_info = kwargs.get('custom_partner_info', {})
        if custom_info:
            partner_info_data['custom_partner_info'] = custom_info

    # Return None if no standard-specific info provided
    if not partner_info_data:
        return None

    return PartnerInfo(**partner_info_data)


# ============================================================================
# Main Builder Function
# ============================================================================

def build_trading_partner_model(
    component_name: str,
    standard: str,
    classification: str = "tradingpartner",
    folder_name: str = "Home",
    description: str = "",
    **kwargs
) -> TradingPartnerComponent:
    """
    Build complete TradingPartnerComponent model from flat parameters.

    This is the main entry point for building trading partner JSON models.
    It maps all 70+ flat parameters to the nested JSON structure.

    Args:
        component_name: Trading partner name (required)
        standard: EDI standard (x12, edifact, hl7, rosettanet, custom, tradacoms, odette)
        classification: Partner type (tradingpartner or mycompany), defaults to tradingpartner
        folder_name: Folder location, defaults to "Home"
        description: Component description

        # Contact Information (10 fields)
        contact_name: Contact person name
        contact_email: Email address
        contact_phone: Phone number
        contact_fax: Fax number
        contact_address: Street address line 1
        contact_address2: Street address line 2
        contact_city: City
        contact_state: State/province
        contact_country: Country
        contact_postalcode: Postal/zip code

        # Communication Protocols
        communication_protocols: Comma-separated list or list of protocols

        # Protocol-specific fields (see individual builders for details)
        disk_*: Disk protocol fields
        ftp_*: FTP protocol fields
        sftp_*: SFTP protocol fields
        http_*: HTTP protocol fields (11 fields)
        as2_*: AS2 protocol fields (20 fields)
        oftp_*: OFTP protocol fields

        # Standard-specific fields (see individual builders for details)
        isa_id, isa_qualifier, gs_id: X12 fields
        unb_*: EDIFACT fields (5 fields)
        sending_*, receiving_*: HL7 fields (4 fields)
        duns_number, global_location_number: RosettaNet fields
        sender_code, recipient_code: TRADACOMS fields
        originator_code, destination_code: ODETTE fields
        custom_partner_info: dict for custom standard

    Returns:
        TradingPartnerComponent model ready for API submission

    Example:
        tp = build_trading_partner_model(
            component_name="Acme Corp",
            standard="x12",
            classification="tradingpartner",
            contact_email="orders@acme.com",
            isa_id="ACME",
            isa_qualifier="01",
            communication_protocols="http,as2",
            http_url="https://acme.com/edi",
            as2_url="https://acme.com/as2"
        )
    """
    # Build nested models
    contact_info = build_contact_info(**kwargs)
    partner_communication = build_partner_communication(**kwargs)
    partner_info = build_partner_info(standard, **kwargs)

    # Parse classification enum
    if isinstance(classification, str):
        if classification.lower() == "mycompany":
            classification = TradingPartnerComponentClassification.MYCOMPANY
        else:
            classification = TradingPartnerComponentClassification.TRADINGPARTNER

    # Parse standard enum
    if isinstance(standard, str):
        standard_map = {
            'x12': TradingPartnerComponentStandard.X12,
            'edifact': TradingPartnerComponentStandard.EDIFACT,
            'hl7': TradingPartnerComponentStandard.HL7,
            'custom': TradingPartnerComponentStandard.CUSTOM,
            'rosettanet': TradingPartnerComponentStandard.ROSETTANET,
            'tradacoms': TradingPartnerComponentStandard.TRADACOMS,
            'odette': TradingPartnerComponentStandard.ODETTE
        }
        standard = standard_map.get(standard.lower(), standard)

    # Get organization_id if provided
    organization_id = kwargs.get('organization_id')

    # Build top-level model
    tp_model = TradingPartnerComponent(
        component_name=component_name,
        standard=standard,
        classification=classification,
        folder_name=folder_name,
        description=description,
        partner_info=partner_info,
        contact_info=contact_info,
        partner_communication=partner_communication,
        organization_id=organization_id
    )

    return tp_model<|MERGE_RESOLUTION|>--- conflicted
+++ resolved
@@ -639,8 +639,6 @@
         message_options['signingDigestAlg'] = signing_alg.upper()
     if content_type:
         message_options['dataContentType'] = content_type
-<<<<<<< HEAD
-=======
     if subject:
         message_options['subject'] = subject
     if multiple_attachments is not None:
@@ -651,7 +649,6 @@
         message_options['attachmentOption'] = attachment_option.upper()  # BATCH or DOCUMENT_CACHE
     if attachment_cache:
         message_options['attachmentCache'] = attachment_cache
->>>>>>> 5ec4b4cb
 
     # Build AS2 MDN options (note: use JSON key casing like requestMDN, not requestMdn)
     mdn_options = {}
@@ -663,9 +660,6 @@
         mdn_options['mdnDigestAlg'] = mdn_digest_alg.upper()
     if sync_mdn is not None:
         mdn_options['synchronous'] = 'sync' if str(sync_mdn).lower() == 'true' else 'async'
-<<<<<<< HEAD
-    # Note: failOnNegativeMdn field does not exist in AS2MDNOptions model
-=======
     if mdn_external_url:
         mdn_options['externalURL'] = mdn_external_url
     if mdn_use_external_url is not None:
@@ -678,7 +672,6 @@
     if mdn_ssl_cert:
         # Certificate alias format
         mdn_options['mdnSSLCert'] = {'alias': mdn_ssl_cert}
->>>>>>> 5ec4b4cb
 
     # Build AS2 partner info
     partner_info = {}
