#!/usr/bin/env python3
"""
Trading Partner MCP Tools for Boomi API Integration.

This module provides comprehensive trading partner management capabilities
including CRUD operations, bulk operations, and querying for B2B/EDI partners.

Supported Standards:
- X12 (EDI)
- EDIFACT
- HL7 (Healthcare)
- RosettaNet
- TRADACOMS
- ODETTE
- Custom formats
"""

from typing import Dict, Any, List, Optional
import json
from datetime import datetime
import xml.etree.ElementTree as ET

# Import typed models for query operations
from boomi.models import (
    TradingPartnerComponentQueryConfig,
    TradingPartnerComponentQueryConfigQueryFilter,
    TradingPartnerComponentSimpleExpression,
    TradingPartnerComponentSimpleExpressionOperator,
    TradingPartnerComponentSimpleExpressionProperty
)


# ============================================================================
# Trading Partner CRUD Operations
# ============================================================================

def create_trading_partner(boomi_client, profile: str, request_data: Dict[str, Any]) -> Dict[str, Any]:
    """
    Create a new trading partner component in Boomi using JSON-based TradingPartnerComponent API.

    This implementation uses the typed JSON models from the boomi-python SDK
    instead of XML templates, providing better type safety and maintainability.

    Args:
        boomi_client: Authenticated Boomi SDK client
        profile: Profile name for authentication
        request_data: Trading partner configuration including:
            - component_name: Name of the trading partner (required)
            - standard: Trading standard - x12, edifact, hl7, rosettanet, custom, tradacoms, or odette (default: x12)
            - classification: Classification type (default: tradingpartner)
            - folder_name: Folder name (default: Home)
            - description: Component description (optional)

            # Contact Information (10 fields)
            - contact_name, contact_email, contact_phone, contact_fax
            - contact_address, contact_address2, contact_city, contact_state, contact_country, contact_postalcode

            # Communication Protocols
            - communication_protocols: Comma-separated list or list of protocols (ftp, sftp, http, as2, mllp, oftp, disk)

            # Protocol-specific fields (see trading_partner_builders.py for details)
            - disk_*, ftp_*, sftp_*, http_*, as2_*, oftp_*

            # Standard-specific fields (see trading_partner_builders.py for details)
            - isa_id, isa_qualifier, gs_id (X12)
            - unb_* (EDIFACT)
            - sending_*, receiving_* (HL7)
            - duns_number, global_location_number (RosettaNet)
            - sender_code, recipient_code (TRADACOMS)
            - originator_code, destination_code (ODETTE)
            - custom_partner_info (dict for custom standard)

    Returns:
        Created trading partner details or error

    Example:
        request_data = {
            "component_name": "My Trading Partner",
            "standard": "x12",
            "classification": "tradingpartner",
            "folder_name": "Home",
            "contact_email": "partner@example.com",
            "isa_id": "MYPARTNER",
            "isa_qualifier": "01",
            "communication_protocols": "http",
            "http_url": "https://partner.example.com/edi"
        }
    """
    try:
        # Import the JSON model builder
        import sys
        import os
        sys.path.insert(0, os.path.join(os.path.dirname(__file__), '../../../'))
        from boomi_mcp.models.trading_partner_builders import build_trading_partner_model

        # Validate required fields
        if not request_data.get("component_name"):
            return {
                "_success": False,
                "error": "component_name is required",
                "message": "Trading partner name (component_name) is required"
            }

        # Extract main fields and pass remaining fields as kwargs
        component_name = request_data.get("component_name")
        standard = request_data.get("standard", "x12")
        classification = request_data.get("classification", "tradingpartner")
        folder_name = request_data.get("folder_name", "Home")
        description = request_data.get("description", "")

        # Remove main fields from request_data to avoid duplicate kwargs
        other_params = {k: v for k, v in request_data.items()
                       if k not in ["component_name", "standard", "classification", "folder_name", "description"]}

        # Use SDK models for all protocols
        try:
            tp_model = build_trading_partner_model(
                component_name=component_name,
                standard=standard,
                classification=classification,
                folder_name=folder_name,
                description=description,
                **other_params  # Pass all other parameters
            )
        except ValueError as ve:
            return {
                "_success": False,
                "error": str(ve),
                "message": f"Invalid trading partner configuration: {str(ve)}"
            }

        # Create trading partner using TradingPartnerComponent API (JSON-based)
        result = boomi_client.trading_partner_component.create_trading_partner_component(
            request_body=tp_model
        )

        # Extract component ID using the same pattern as SDK example
        # SDK uses 'id_' attribute, not 'component_id'
        component_id = None
        if hasattr(result, 'id_'):
            component_id = result.id_
        elif hasattr(result, 'component_id'):
            component_id = result.component_id
        elif hasattr(result, 'id'):
            component_id = result.id

        return {
            "_success": True,
            "trading_partner": {
                "component_id": component_id,
                "name": getattr(result, 'name', request_data.get("component_name")),
                "standard": request_data.get("standard", "x12"),
                "classification": request_data.get("classification", "tradingpartner"),
                "folder_name": request_data.get("folder_name", "Home")
            },
            "message": f"Successfully created trading partner: {request_data.get('component_name')}"
        }

    except Exception as e:
        error_msg = str(e)
        # Provide helpful error messages for common issues
        if "B2B" in error_msg or "EDI" in error_msg:
            error_msg = f"{error_msg}. Note: Account must have B2B/EDI feature enabled for trading partner creation."

        return {
            "_success": False,
            "error": str(e),
            "message": f"Failed to create trading partner: {error_msg}"
        }


def get_trading_partner(boomi_client, profile: str, component_id: str) -> Dict[str, Any]:
    """
    Get details of a specific trading partner by ID.

    This implementation aligns with the boomi-python SDK example pattern,
    using id_ parameter and proper attribute access.

    Args:
        boomi_client: Authenticated Boomi SDK client
        profile: Profile name for authentication
        component_id: Trading partner component ID

    Returns:
        Trading partner details or error
    """
    try:
        # Use SDK directly - model deserialization is now fixed
        result = boomi_client.trading_partner_component.get_trading_partner_component(
            id_=component_id
        )

        # Extract using SDK model attributes
        retrieved_id = None
        if hasattr(result, 'id_'):
            retrieved_id = result.id_
        elif hasattr(result, 'id'):
            retrieved_id = result.id
        elif hasattr(result, 'component_id'):
            retrieved_id = result.component_id
        else:
            retrieved_id = component_id

        # Extract partner details (use snake_case for JSON API attributes)
        partner_info = {}
        info = getattr(result, 'partner_info', None)
        if info:
            # X12 partner info
            x12_info = getattr(info, 'x12_partner_info', None)
            if x12_info:
                x12_ctrl = getattr(x12_info, 'x12_control_info', None)
                if x12_ctrl:
                    isa_ctrl = getattr(x12_ctrl, 'isa_control_info', None)
                    gs_ctrl = getattr(x12_ctrl, 'gs_control_info', None)
                    if isa_ctrl:
                        partner_info["isa_id"] = getattr(isa_ctrl, 'interchange_id', None)
                        partner_info["isa_qualifier"] = getattr(isa_ctrl, 'interchange_id_qualifier', None)
                    if gs_ctrl:
                        partner_info["gs_id"] = getattr(gs_ctrl, 'applicationcode', None)

        contact_info = {}
        communication_protocols = []

        # Use object attributes for SDK model
        contact = getattr(result, 'contact_info', None)
        if contact:
            raw_contact = {
                "name": getattr(contact, 'contact_name', None),
                "email": getattr(contact, 'email', None),
                "phone": getattr(contact, 'phone', None),
                "address1": getattr(contact, 'address1', None),
                "address2": getattr(contact, 'address2', None),
                "city": getattr(contact, 'city', None),
                "state": getattr(contact, 'state', None),
                "country": getattr(contact, 'country', None),
                "postalcode": getattr(contact, 'postalcode', None),
                "fax": getattr(contact, 'fax', None)
            }
            contact_info = {k: v for k, v in raw_contact.items() if v}

        # Parse partner_communication for communication protocols
        comm = getattr(result, 'partner_communication', None)
        if comm:
            # Disk protocol
            if getattr(comm, 'disk_communication_options', None):
                disk_opts = comm.disk_communication_options
                disk_info = {"protocol": "disk"}
                get_opts = getattr(disk_opts, 'disk_get_options', None)
                send_opts = getattr(disk_opts, 'disk_send_options', None)
                if get_opts:
                    disk_info["get_directory"] = getattr(get_opts, 'get_directory', None)
                    disk_info["file_filter"] = getattr(get_opts, 'file_filter', None)
                if send_opts:
                    disk_info["send_directory"] = getattr(send_opts, 'send_directory', None)
                communication_protocols.append(disk_info)

            # FTP protocol
            if getattr(comm, 'ftp_communication_options', None):
                ftp_opts = comm.ftp_communication_options
                ftp_info = {"protocol": "ftp"}
                settings = getattr(ftp_opts, 'ftp_settings', None)
                if settings:
                    ftp_info["host"] = getattr(settings, 'host', None)
                    ftp_info["port"] = getattr(settings, 'port', None)
                    ftp_info["user"] = getattr(settings, 'user', None)
                    ftp_info["connection_mode"] = getattr(settings, 'connection_mode', None)
                    # Extract FTP SSL options
                    ftpssl_opts = getattr(settings, 'ftpssl_options', None)
                    if ftpssl_opts:
                        ftp_info["ssl_mode"] = getattr(ftpssl_opts, 'sslmode', None)
                        ftp_info["use_client_authentication"] = getattr(ftpssl_opts, 'use_client_authentication', None)
                get_opts = getattr(ftp_opts, 'ftp_get_options', None)
                if get_opts:
                    ftp_info["remote_directory"] = getattr(get_opts, 'remote_directory', None)
                # Filter out None values
                ftp_info = {k: v for k, v in ftp_info.items() if v is not None}
                communication_protocols.append(ftp_info)

            # SFTP protocol
            if getattr(comm, 'sftp_communication_options', None):
                sftp_opts = comm.sftp_communication_options
                sftp_info = {"protocol": "sftp"}
                settings = getattr(sftp_opts, 'sftp_settings', None)
                if settings:
                    sftp_info["host"] = getattr(settings, 'host', None)
                    sftp_info["port"] = getattr(settings, 'port', None)
                    sftp_info["user"] = getattr(settings, 'user', None)
                    # Extract SFTP SSH options
                    sftpssh_opts = getattr(settings, 'sftpssh_options', None)
                    if sftpssh_opts:
                        sftp_info["ssh_key_auth"] = getattr(sftpssh_opts, 'sshkeyauth', None)
                        sftp_info["known_host_entry"] = getattr(sftpssh_opts, 'known_host_entry', None)
                        sftp_info["ssh_key_path"] = getattr(sftpssh_opts, 'sshkeypath', None)
                    # Extract SFTP proxy settings
                    proxy_settings = getattr(settings, 'sftp_proxy_settings', None)
                    if proxy_settings:
                        sftp_info["proxy_host"] = getattr(proxy_settings, 'host', None)
                        sftp_info["proxy_port"] = getattr(proxy_settings, 'port', None)
                        sftp_info["proxy_type"] = getattr(proxy_settings, 'type_', None)
                get_opts = getattr(sftp_opts, 'sftp_get_options', None)
                if get_opts:
                    sftp_info["remote_directory"] = getattr(get_opts, 'remote_directory', None)
                # Filter out None values
                sftp_info = {k: v for k, v in sftp_info.items() if v is not None}
                communication_protocols.append(sftp_info)

            # HTTP protocol
            if getattr(comm, 'http_communication_options', None):
                http_opts = comm.http_communication_options
                http_info = {"protocol": "http"}
                settings = getattr(http_opts, 'http_settings', None)
                if settings:
                    http_info["url"] = getattr(settings, 'url', None)
                    http_info["authentication_type"] = getattr(settings, 'authentication_type', None)
                    http_info["connect_timeout"] = getattr(settings, 'connect_timeout', None)
                    http_info["read_timeout"] = getattr(settings, 'read_timeout', None)
                    # Extract HTTP auth settings
                    http_auth = getattr(settings, 'http_auth_settings', None)
                    if http_auth:
                        http_info["username"] = getattr(http_auth, 'user', None)
                    # Extract HTTP SSL options
                    httpssl_opts = getattr(settings, 'httpssl_options', None)
                    if httpssl_opts:
                        http_info["client_auth"] = getattr(httpssl_opts, 'clientauth', None)
                        http_info["trust_server_cert"] = getattr(httpssl_opts, 'trust_server_cert', None)
                # Extract HTTP send options
                send_opts = getattr(http_opts, 'http_send_options', None)
                if send_opts:
                    http_info["method_type"] = getattr(send_opts, 'method_type', None)
                    http_info["data_content_type"] = getattr(send_opts, 'data_content_type', None)
                    http_info["follow_redirects"] = getattr(send_opts, 'follow_redirects', None)
                    http_info["return_errors"] = getattr(send_opts, 'return_errors', None)
                # Filter out None values
                http_info = {k: v for k, v in http_info.items() if v is not None}
                communication_protocols.append(http_info)

            # AS2 protocol
            if getattr(comm, 'as2_communication_options', None):
                as2_opts = comm.as2_communication_options
                as2_info = {"protocol": "as2"}

                # Extract AS2SendSettings
                settings = getattr(as2_opts, 'as2_send_settings', None)
                if settings:
                    as2_info["url"] = getattr(settings, 'url', None)
                    as2_info["authentication_type"] = getattr(settings, 'authentication_type', None)
                    as2_info["verify_hostname"] = getattr(settings, 'verify_hostname', None)
                    # Extract basic auth info
                    auth_settings = getattr(settings, 'auth_settings', None)
                    if auth_settings:
                        as2_info["username"] = getattr(auth_settings, 'username', None)

                # Extract AS2SendOptions
                send_options = getattr(as2_opts, 'as2_send_options', None)
                if send_options:
                    # Partner info (as2_id)
                    partner_info = getattr(send_options, 'as2_partner_info', None)
                    if partner_info:
                        as2_info["as2_partner_id"] = getattr(partner_info, 'as2_id', None)

                    # Message options
                    msg_opts = getattr(send_options, 'as2_message_options', None)
                    if msg_opts:
                        as2_info["signed"] = getattr(msg_opts, 'signed', None)
                        as2_info["encrypted"] = getattr(msg_opts, 'encrypted', None)
                        as2_info["compressed"] = getattr(msg_opts, 'compressed', None)
                        as2_info["encryption_algorithm"] = getattr(msg_opts, 'encryption_algorithm', None)
                        as2_info["signing_digest_alg"] = getattr(msg_opts, 'signing_digest_alg', None)

                    # MDN options
                    mdn_opts = getattr(send_options, 'as2_mdn_options', None)
                    if mdn_opts:
                        as2_info["request_mdn"] = getattr(mdn_opts, 'request_mdn', None)
                        as2_info["mdn_signed"] = getattr(mdn_opts, 'signed', None)
                        as2_info["synchronous_mdn"] = getattr(mdn_opts, 'synchronous', None)

                # Filter out None values
                as2_info = {k: v for k, v in as2_info.items() if v is not None}
                communication_protocols.append(as2_info)

            # MLLP protocol
            if getattr(comm, 'mllp_communication_options', None):
                mllp_opts = comm.mllp_communication_options
                mllp_info = {"protocol": "mllp"}
                settings = getattr(mllp_opts, 'mllp_send_settings', None)
                if settings:
                    mllp_info["host"] = getattr(settings, 'host', None)
                    mllp_info["port"] = getattr(settings, 'port', None)
                    mllp_info["persistent"] = getattr(settings, 'persistent', None)
                    mllp_info["receive_timeout"] = getattr(settings, 'receive_timeout', None)
                    mllp_info["send_timeout"] = getattr(settings, 'send_timeout', None)
                    mllp_info["max_connections"] = getattr(settings, 'max_connections', None)
                    mllp_info["inactivity_timeout"] = getattr(settings, 'inactivity_timeout', None)
                    mllp_info["max_retry"] = getattr(settings, 'max_retry', None)
                    # Extract MLLP SSL options
                    mllpssl_opts = getattr(settings, 'mllpssl_options', None)
                    if mllpssl_opts:
                        mllp_info["use_ssl"] = getattr(mllpssl_opts, 'use_ssl', None)
                        mllp_info["use_client_ssl"] = getattr(mllpssl_opts, 'use_client_ssl', None)
                        mllp_info["client_ssl_alias"] = getattr(mllpssl_opts, 'client_ssl_alias', None)
                        mllp_info["ssl_alias"] = getattr(mllpssl_opts, 'ssl_alias', None)
                # Filter out None values
                mllp_info = {k: v for k, v in mllp_info.items() if v is not None}
                communication_protocols.append(mllp_info)

            # OFTP protocol
            if getattr(comm, 'oftp_communication_options', None):
                oftp_opts = comm.oftp_communication_options
                oftp_info = {"protocol": "oftp"}
                conn_settings = getattr(oftp_opts, 'oftp_connection_settings', None)
                if conn_settings:
                    # Check both direct attrs and default_oftp_connection_settings
                    default_settings = getattr(conn_settings, 'default_oftp_connection_settings', None)
                    # Try direct attributes first, fall back to default settings
                    oftp_info["host"] = getattr(conn_settings, 'host', None) or (getattr(default_settings, 'host', None) if default_settings else None)
                    oftp_info["port"] = getattr(conn_settings, 'port', None) or (getattr(default_settings, 'port', None) if default_settings else None)
                    oftp_info["tls"] = getattr(conn_settings, 'tls', None) if hasattr(conn_settings, 'tls') else (getattr(default_settings, 'tls', None) if default_settings else None)
                    oftp_info["ssid_auth"] = getattr(conn_settings, 'ssidauth', None) if hasattr(conn_settings, 'ssidauth') else (getattr(default_settings, 'ssidauth', None) if default_settings else None)
                    oftp_info["sfid_cipher"] = getattr(conn_settings, 'sfidciph', None) if hasattr(conn_settings, 'sfidciph') else (getattr(default_settings, 'sfidciph', None) if default_settings else None)
                    oftp_info["use_gateway"] = getattr(conn_settings, 'use_gateway', None) if hasattr(conn_settings, 'use_gateway') else (getattr(default_settings, 'use_gateway', None) if default_settings else None)
                    oftp_info["use_client_ssl"] = getattr(conn_settings, 'use_client_ssl', None) if hasattr(conn_settings, 'use_client_ssl') else (getattr(default_settings, 'use_client_ssl', None) if default_settings else None)
                    oftp_info["client_ssl_alias"] = getattr(conn_settings, 'client_ssl_alias', None) or (getattr(default_settings, 'client_ssl_alias', None) if default_settings else None)
                    # Extract partner info from both locations
                    partner_info = getattr(conn_settings, 'my_partner_info', None) or (getattr(default_settings, 'my_partner_info', None) if default_settings else None)
                    if partner_info:
                        oftp_info["ssid_code"] = getattr(partner_info, 'ssidcode', None)
                        oftp_info["compress"] = getattr(partner_info, 'ssidcmpr', None)
                # Filter out None values
                oftp_info = {k: v for k, v in oftp_info.items() if v is not None}
                communication_protocols.append(oftp_info)

        return {
            "_success": True,
            "trading_partner": {
                "component_id": retrieved_id,
                "name": getattr(result, 'name', getattr(result, 'component_name', None)),
                "standard": getattr(result, 'standard', None),
                "classification": getattr(result, 'classification', None),
                "folder_id": getattr(result, 'folder_id', None),
                "folder_name": getattr(result, 'folder_name', None),
                "organization_id": getattr(result, 'organization_id', None),
                "deleted": getattr(result, 'deleted', False),
                "partner_info": partner_info if partner_info else None,
                "contact_info": contact_info if contact_info else None,
                "communication_protocols": communication_protocols if communication_protocols else []
            }
        }

    except Exception as e:
        return {
            "_success": False,
            "error": str(e),
            "message": f"Failed to get trading partner: {str(e)}"
        }


def list_trading_partners(boomi_client, profile: str, filters: Optional[Dict[str, Any]] = None) -> Dict[str, Any]:
    """
    List all trading partners with optional filtering using typed query models.

    This implementation follows the boomi-python SDK example pattern of using
    typed query model classes instead of dictionary-based queries.

    Args:
        boomi_client: Authenticated Boomi SDK client
        profile: Profile name for authentication
        filters: Optional filters including:
            - standard: Filter by standard (x12, edifact, hl7, etc.)
            - classification: Filter by classification (tradingpartner, mycompany)
            - folder_name: Filter by folder
            - name_pattern: Filter by name pattern (supports % wildcard)
            - include_deleted: Include deleted partners (default: False)

    Returns:
        List of trading partners or error
    """
    try:
        # Build query expression using typed models (as shown in SDK example)
        expressions = []

        if filters:
            # Filter by standard
            if "standard" in filters:
                expr = TradingPartnerComponentSimpleExpression(
                    operator=TradingPartnerComponentSimpleExpressionOperator.EQUALS,
                    property=TradingPartnerComponentSimpleExpressionProperty.STANDARD,
                    argument=[filters["standard"].lower()]
                )
                expressions.append(expr)

            # Filter by classification
            if "classification" in filters:
                expr = TradingPartnerComponentSimpleExpression(
                    operator=TradingPartnerComponentSimpleExpressionOperator.EQUALS,
                    property=TradingPartnerComponentSimpleExpressionProperty.CLASSIFICATION,
                    argument=[filters["classification"].lower()]
                )
                expressions.append(expr)

            # Filter by name pattern
            if "name_pattern" in filters:
                expr = TradingPartnerComponentSimpleExpression(
                    operator=TradingPartnerComponentSimpleExpressionOperator.LIKE,
                    property=TradingPartnerComponentSimpleExpressionProperty.NAME,
                    argument=[filters["name_pattern"]]
                )
                expressions.append(expr)

            # Note: NOT_EQUALS operator not available in typed models
            # Deleted filtering would need to be done client-side if needed

        # If no filters provided, get all trading partners
        if not expressions:
            expression = TradingPartnerComponentSimpleExpression(
                operator=TradingPartnerComponentSimpleExpressionOperator.LIKE,
                property=TradingPartnerComponentSimpleExpressionProperty.NAME,
                argument=['%']
            )
        elif len(expressions) == 1:
            expression = expressions[0]
        else:
            # Multiple expressions - use first one (compound expressions not yet supported)
            expression = expressions[0]

        # Build typed query config
        query_filter = TradingPartnerComponentQueryConfigQueryFilter(expression=expression)
        query_config = TradingPartnerComponentQueryConfig(query_filter=query_filter)

        # Query trading partners using typed config
        result = boomi_client.trading_partner_component.query_trading_partner_component(
            request_body=query_config
        )

        partners = []
        if hasattr(result, 'result') and result.result:
            for partner in result.result:
                # Extract ID using SDK pattern (id_ attribute)
                partner_id = None
                if hasattr(partner, 'id_'):
                    partner_id = partner.id_
                elif hasattr(partner, 'id'):
                    partner_id = partner.id
                elif hasattr(partner, 'component_id'):
                    partner_id = partner.component_id

                partners.append({
                    "component_id": partner_id,
                    "name": getattr(partner, 'name', getattr(partner, 'component_name', None)),
                    "standard": getattr(partner, 'standard', None),
                    "classification": getattr(partner, 'classification', None),
                    "folder_name": getattr(partner, 'folder_name', None),
                    "deleted": getattr(partner, 'deleted', False)
                })

        # Group partners by standard
        grouped = {}
        for partner in partners:
            standard = partner.get("standard", "unknown")
            if standard:
                standard_upper = standard.upper()
                if standard_upper not in grouped:
                    grouped[standard_upper] = []
                grouped[standard_upper].append(partner)

        return {
            "_success": True,
            "total_count": len(partners),
            "partners": partners,
            "by_standard": grouped,
            "summary": {
                "x12": len(grouped.get("X12", [])),
                "edifact": len(grouped.get("EDIFACT", [])),
                "hl7": len(grouped.get("HL7", [])),
                "custom": len(grouped.get("CUSTOM", [])),
                "rosettanet": len(grouped.get("ROSETTANET", [])),
                "tradacoms": len(grouped.get("TRADACOMS", [])),
                "odette": len(grouped.get("ODETTE", []))
            }
        }

    except Exception as e:
        return {
            "_success": False,
            "error": str(e),
            "message": f"Failed to list trading partners: {str(e)}"
        }


def update_trading_partner(boomi_client, profile: str, component_id: str, updates: Dict[str, Any]) -> Dict[str, Any]:
    """
    Update an existing trading partner component using JSON-based TradingPartnerComponent API.

    This implementation uses the typed JSON models for a much simpler update process:
    1. Get existing trading partner using trading_partner_component.get_trading_partner_component()
    2. Update the model fields based on the updates dict
    3. Call trading_partner_component.update_trading_partner_component() with updated model

    Args:
        boomi_client: Authenticated Boomi SDK client
        profile: Profile name for authentication
        component_id: Trading partner component ID to update
        updates: Fields to update including:
            - component_name: Trading partner name
            - description: Component description
            - classification: Partner type (tradingpartner or mycompany)
            - folder_name: Folder location

            # Contact Information
            - contact_name, contact_email, contact_phone, contact_fax
            - contact_address, contact_address2, contact_city, contact_state, contact_country, contact_postalcode

            # Communication Protocols (not yet fully implemented)
            - communication_protocols: List of protocols
            - Protocol-specific fields (disk_*, ftp_*, sftp_*, http_*, as2_*, oftp_*)

            # Standard-specific fields (not yet fully implemented)
            - isa_id, isa_qualifier, gs_id (X12)
            - unb_* (EDIFACT)
            - sending_*, receiving_* (HL7)
            - etc.

    Returns:
        Updated trading partner details or error

    Note:
        Full implementation of protocol-specific and standard-specific updates
        will be added in future iterations. Currently supports basic fields.
    """
    try:
        # Import the JSON model builder
        import sys
        import os
        sys.path.insert(0, os.path.join(os.path.dirname(__file__), '../../../'))
        from boomi_mcp.models.trading_partner_builders import build_contact_info
        from boomi.models import ContactInfo

        # Step 1: Get the existing trading partner using JSON-based API
        try:
            existing_tp = boomi_client.trading_partner_component.get_trading_partner_component(
                id_=component_id
            )
        except Exception as e:
            return {
                "_success": False,
                "error": f"Component not found: {str(e)}",
                "message": f"Trading partner {component_id} not found or could not be retrieved"
            }

        # Step 2: Update model fields based on updates dict
        # The SDK's PartnerCommunication._map() now produces minimal structure that the API accepts,
        # so communications are automatically preserved during updates.

        # Check if protocol updates were specified (these will REPLACE existing communications)
        # Support both nested format (*_settings) and flat format (*_host, *_url, etc.)
        from boomi_mcp.models.trading_partner_builders import PartnerCommunicationDict
        flat_protocol_prefixes = ["ftp_", "sftp_", "http_", "as2_", "disk_", "mllp_", "oftp_"]
        has_flat_protocol_updates = any(
            any(key.startswith(prefix) for prefix in flat_protocol_prefixes)
            for key in updates
        )
        has_nested_protocol_updates = any(key in updates for key in [
            "as2_settings", "http_settings", "sftp_settings", "ftp_settings", "disk_settings"
        ])
        has_protocol_updates = has_flat_protocol_updates or has_nested_protocol_updates or "communication_protocols" in updates

        # Update basic component fields
        if "component_name" in updates:
            existing_tp.component_name = updates["component_name"]

        if "description" in updates:
            existing_tp.description = updates["description"]

        if "classification" in updates:
            from boomi.models import TradingPartnerComponentClassification
            classification = updates["classification"]
            if isinstance(classification, str):
                if classification.lower() == "mycompany":
                    existing_tp.classification = TradingPartnerComponentClassification.MYCOMPANY
                else:
                    existing_tp.classification = TradingPartnerComponentClassification.TRADINGPARTNER
            else:
                existing_tp.classification = classification

        if "folder_name" in updates:
            existing_tp.folder_name = updates["folder_name"]

        # Update contact information
        # Support both nested dict format and flat parameter format
        contact_updates = {}
        if "contact_info" in updates:
            # Nested format
            contact_updates = updates["contact_info"]
        else:
            # Flat format - extract contact_* parameters
            for key in updates:
                if key.startswith('contact_'):
                    contact_updates[key] = updates[key]

        if contact_updates:
            # Build ContactInfo model from updates
            contact_info = build_contact_info(**contact_updates)
            if contact_info:
                existing_tp.contact_info = contact_info

        # Protocol-specific updates - PRESERVE existing protocols and merge with updates
        if has_protocol_updates:
            from boomi_mcp.models.trading_partner_builders import (
                build_as2_communication_options,
                build_http_communication_options,
                build_sftp_communication_options,
                build_ftp_communication_options,
                build_disk_communication_options,
                build_mllp_communication_options,
                build_oftp_communication_options
            )

            comm_dict = {}

            # First, preserve ALL existing protocols using PartnerCommunication._map()
            # This produces the minimal structure that the API accepts
            existing_comm = getattr(existing_tp, 'partner_communication', None)
            if existing_comm and hasattr(existing_comm, '_map'):
                # Use the SDK's _map() which properly filters to minimal structure
                preserved = existing_comm._map()
                if preserved:
<<<<<<< HEAD
=======
                    # Fix BigInteger format returned by API (e.g., ['BigInteger', 2575] -> 2575)
                    def fix_biginteger_format(obj):
                        if isinstance(obj, dict):
                            return {k: fix_biginteger_format(v) for k, v in obj.items()}
                        elif isinstance(obj, list):
                            if len(obj) == 2 and obj[0] == 'BigInteger':
                                return obj[1]
                            return [fix_biginteger_format(item) for item in obj]
                        return obj
                    preserved = fix_biginteger_format(preserved)
>>>>>>> 5ec4b4cb
                    comm_dict.update(preserved)

            # Handle flat parameters (preferred format from server.py)
            # These will UPDATE or ADD protocols on top of preserved ones
            if has_flat_protocol_updates:
                # Extract flat params by prefix
                as2_params = {k: v for k, v in updates.items() if k.startswith('as2_')}
                http_params = {k: v for k, v in updates.items() if k.startswith('http_')}
                sftp_params = {k: v for k, v in updates.items() if k.startswith('sftp_')}
                ftp_params = {k: v for k, v in updates.items() if k.startswith('ftp_')}
                disk_params = {k: v for k, v in updates.items() if k.startswith('disk_')}

                if as2_params:
                    # For updates, merge with existing AS2 values if as2_url not provided
                    if 'as2_url' not in as2_params:
                        # Try to get existing AS2 URL from the trading partner
                        existing_comm = getattr(existing_tp, 'partner_communication', None)
                        if existing_comm:
                            existing_as2 = getattr(existing_comm, 'as2_communication_options', None)
                            if existing_as2:
                                existing_send_settings = getattr(existing_as2, 'as2_send_settings', None)
                                if existing_send_settings:
                                    existing_url = getattr(existing_send_settings, 'url', None)
                                    if existing_url:
                                        as2_params['as2_url'] = existing_url
                                    existing_auth = getattr(existing_send_settings, 'authentication_type', None)
                                    if existing_auth and 'as2_authentication_type' not in as2_params:
                                        as2_params['as2_authentication_type'] = existing_auth
                                # Also get existing partner ID if not provided
                                existing_send_opts = getattr(existing_as2, 'as2_send_options', None)
                                if existing_send_opts:
                                    existing_partner_info = getattr(existing_send_opts, 'as2_partner_info', None)
                                    if existing_partner_info and 'as2_partner_identifier' not in as2_params:
                                        existing_partner_id = getattr(existing_partner_info, 'as2_id', None)
                                        if existing_partner_id:
                                            as2_params['as2_partner_identifier'] = existing_partner_id

                    as2_opts = build_as2_communication_options(**as2_params)
                    if as2_opts:
                        comm_dict["AS2CommunicationOptions"] = as2_opts

                if http_params:
                    # Merge with existing HTTP values for partial updates
                    if 'http_url' not in http_params:
                        existing_comm = getattr(existing_tp, 'partner_communication', None)
                        if existing_comm:
                            existing_http = getattr(existing_comm, 'http_communication_options', None)
                            if existing_http:
                                existing_settings = getattr(existing_http, 'http_settings', None)
                                if existing_settings:
                                    existing_url = getattr(existing_settings, 'url', None)
                                    if existing_url:
                                        http_params['http_url'] = existing_url
                                    if 'http_authentication_type' not in http_params:
                                        existing_auth = getattr(existing_settings, 'authentication_type', None)
                                        if existing_auth:
                                            http_params['http_authentication_type'] = existing_auth
                    http_opts = build_http_communication_options(**http_params)
                    if http_opts:
                        comm_dict["HTTPCommunicationOptions"] = http_opts

                if sftp_params:
                    # Merge with existing SFTP values for partial updates
                    if 'sftp_host' not in sftp_params:
                        existing_comm = getattr(existing_tp, 'partner_communication', None)
                        if existing_comm:
                            existing_sftp = getattr(existing_comm, 'sftp_communication_options', None)
                            if existing_sftp:
                                existing_settings = getattr(existing_sftp, 'sftp_settings', None)
                                if existing_settings:
                                    existing_host = getattr(existing_settings, 'host', None)
                                    if existing_host:
                                        sftp_params['sftp_host'] = existing_host
                                    if 'sftp_port' not in sftp_params:
                                        existing_port = getattr(existing_settings, 'port', None)
                                        if existing_port:
                                            sftp_params['sftp_port'] = existing_port
                                    if 'sftp_username' not in sftp_params:
                                        existing_user = getattr(existing_settings, 'user', None)
                                        if existing_user:
                                            sftp_params['sftp_username'] = existing_user
                    sftp_opts = build_sftp_communication_options(**sftp_params)
                    if sftp_opts:
                        comm_dict["SFTPCommunicationOptions"] = sftp_opts

                if ftp_params:
                    # Merge with existing FTP values for partial updates
                    existing_comm = getattr(existing_tp, 'partner_communication', None)
                    if existing_comm:
                        existing_ftp = getattr(existing_comm, 'ftp_communication_options', None)
                        if existing_ftp:
                            existing_settings = getattr(existing_ftp, 'ftp_settings', None)
                            if existing_settings:
                                if 'ftp_host' not in ftp_params:
                                    existing_host = getattr(existing_settings, 'host', None)
                                    if existing_host:
                                        ftp_params['ftp_host'] = existing_host
                                if 'ftp_port' not in ftp_params:
                                    existing_port = getattr(existing_settings, 'port', None)
                                    if existing_port:
                                        ftp_params['ftp_port'] = existing_port
                                if 'ftp_username' not in ftp_params:
                                    existing_user = getattr(existing_settings, 'user', None)
                                    if existing_user:
                                        ftp_params['ftp_username'] = existing_user
                                if 'ftp_password' not in ftp_params:
                                    existing_pass = getattr(existing_settings, 'password', None)
                                    if existing_pass:
                                        ftp_params['ftp_password'] = existing_pass
                                if 'ftp_connection_mode' not in ftp_params:
                                    existing_mode = getattr(existing_settings, 'connection_mode', None)
                                    if existing_mode:
                                        ftp_params['ftp_connection_mode'] = existing_mode
                                # Preserve SSL mode from existing SSL options
                                if 'ftp_ssl_mode' not in ftp_params:
                                    existing_ssl = getattr(existing_settings, 'ftpssl_options', None)
                                    if existing_ssl:
                                        existing_ssl_mode = getattr(existing_ssl, 'sslmode', None)
                                        if existing_ssl_mode:
                                            ftp_params['ftp_ssl_mode'] = existing_ssl_mode
                    ftp_opts = build_ftp_communication_options(**ftp_params)
                    if ftp_opts:
                        comm_dict["FTPCommunicationOptions"] = ftp_opts

                if disk_params:
                    # Merge with existing Disk values for partial updates
                    existing_comm = getattr(existing_tp, 'partner_communication', None)
                    if existing_comm:
                        existing_disk = getattr(existing_comm, 'disk_communication_options', None)
                        if existing_disk:
                            if 'disk_get_directory' not in disk_params:
                                existing_get = getattr(existing_disk, 'disk_get_options', None)
                                if existing_get:
                                    existing_dir = getattr(existing_get, 'get_directory', None)
                                    if existing_dir:
                                        disk_params['disk_get_directory'] = existing_dir
                            if 'disk_send_directory' not in disk_params:
                                existing_send = getattr(existing_disk, 'disk_send_options', None)
                                if existing_send:
                                    existing_dir = getattr(existing_send, 'send_directory', None)
                                    if existing_dir:
                                        disk_params['disk_send_directory'] = existing_dir
                    disk_opts = build_disk_communication_options(**disk_params)
                    if disk_opts:
                        comm_dict["DiskCommunicationOptions"] = disk_opts

                # MLLP protocol
                mllp_params = {k: v for k, v in updates.items() if k.startswith('mllp_')}
                if mllp_params:
                    # Merge with existing MLLP values for partial updates
                    existing_comm = getattr(existing_tp, 'partner_communication', None)
                    if existing_comm:
                        existing_mllp = getattr(existing_comm, 'mllp_communication_options', None)
                        if existing_mllp:
                            existing_settings = getattr(existing_mllp, 'mllp_send_settings', None)
                            if existing_settings:
                                if 'mllp_host' not in mllp_params:
                                    existing_host = getattr(existing_settings, 'host', None)
                                    if existing_host:
                                        mllp_params['mllp_host'] = existing_host
                                if 'mllp_port' not in mllp_params:
                                    existing_port = getattr(existing_settings, 'port', None)
                                    if existing_port:
                                        mllp_params['mllp_port'] = existing_port
                                if 'mllp_persistent' not in mllp_params:
                                    existing_persistent = getattr(existing_settings, 'persistent', None)
                                    if existing_persistent is not None:
                                        mllp_params['mllp_persistent'] = existing_persistent
                                if 'mllp_send_timeout' not in mllp_params:
                                    existing_timeout = getattr(existing_settings, 'send_timeout', None)
                                    if existing_timeout:
                                        mllp_params['mllp_send_timeout'] = existing_timeout
                                if 'mllp_receive_timeout' not in mllp_params:
                                    existing_timeout = getattr(existing_settings, 'receive_timeout', None)
                                    if existing_timeout:
                                        mllp_params['mllp_receive_timeout'] = existing_timeout
                    mllp_opts = build_mllp_communication_options(**mllp_params)
                    if mllp_opts:
                        comm_dict["MLLPCommunicationOptions"] = mllp_opts

                # OFTP protocol
                oftp_params = {k: v for k, v in updates.items() if k.startswith('oftp_')}
                if oftp_params:
                    # Merge with existing OFTP values for partial updates
                    existing_comm = getattr(existing_tp, 'partner_communication', None)
                    if existing_comm:
                        existing_oftp = getattr(existing_comm, 'oftp_communication_options', None)
                        if existing_oftp:
                            existing_settings = getattr(existing_oftp, 'oftp_connection_settings', None)
                            # OFTP values are in default_oftp_connection_settings
                            default_settings = getattr(existing_settings, 'default_oftp_connection_settings', None) if existing_settings else None
                            if default_settings:
                                if 'oftp_host' not in oftp_params:
                                    existing_host = getattr(default_settings, 'host', None)
                                    if existing_host:
                                        oftp_params['oftp_host'] = existing_host
                                if 'oftp_port' not in oftp_params:
                                    existing_port = getattr(default_settings, 'port', None)
                                    if existing_port:
                                        oftp_params['oftp_port'] = existing_port
                                if 'oftp_tls' not in oftp_params:
                                    existing_tls = getattr(default_settings, 'tls', None)
                                    if existing_tls is not None:
                                        oftp_params['oftp_tls'] = existing_tls
                                if 'oftp_ssid_auth' not in oftp_params:
                                    existing_auth = getattr(default_settings, 'ssidauth', None)
                                    if existing_auth is not None:
                                        oftp_params['oftp_ssid_auth'] = existing_auth
                                if 'oftp_sfid_cipher' not in oftp_params:
                                    existing_cipher = getattr(default_settings, 'sfidciph', None)
                                    if existing_cipher is not None:
                                        oftp_params['oftp_sfid_cipher'] = existing_cipher
                                if 'oftp_use_gateway' not in oftp_params:
                                    existing_gateway = getattr(default_settings, 'use_gateway', None)
                                    if existing_gateway is not None:
                                        oftp_params['oftp_use_gateway'] = existing_gateway
                                if 'oftp_use_client_ssl' not in oftp_params:
                                    existing_client_ssl = getattr(default_settings, 'use_client_ssl', None)
                                    if existing_client_ssl is not None:
                                        oftp_params['oftp_use_client_ssl'] = existing_client_ssl
                                if 'oftp_client_ssl_alias' not in oftp_params:
                                    existing_alias = getattr(default_settings, 'client_ssl_alias', None)
                                    if existing_alias:
                                        oftp_params['oftp_client_ssl_alias'] = existing_alias
                                # Get partner info from default_settings
                                partner_info = getattr(default_settings, 'my_partner_info', None)
                                if partner_info:
                                    if 'oftp_ssid_code' not in oftp_params:
                                        existing_code = getattr(partner_info, 'ssidcode', None)
                                        if existing_code:
                                            oftp_params['oftp_ssid_code'] = existing_code
                                    if 'oftp_ssid_password' not in oftp_params:
                                        existing_pwd = getattr(partner_info, 'ssidpswd', None)
                                        if existing_pwd:
                                            oftp_params['oftp_ssid_password'] = existing_pwd
                                    if 'oftp_compress' not in oftp_params:
                                        existing_compress = getattr(partner_info, 'ssidcmpr', None)
                                        if existing_compress is not None:
                                            oftp_params['oftp_compress'] = existing_compress
                                    if 'oftp_sfid_sign' not in oftp_params:
                                        existing_sign = getattr(partner_info, 'sfidsign', None)
                                        if existing_sign is not None:
                                            oftp_params['oftp_sfid_sign'] = existing_sign
                                    if 'oftp_sfid_encrypt' not in oftp_params:
                                        existing_encrypt = getattr(partner_info, 'sfidsec-encrypt', None)
                                        if existing_encrypt is not None:
                                            oftp_params['oftp_sfid_encrypt'] = existing_encrypt
                    oftp_opts = build_oftp_communication_options(**oftp_params)
                    if oftp_opts:
                        comm_dict["OFTPCommunicationOptions"] = oftp_opts

            # Handle nested format (legacy support)
            elif has_nested_protocol_updates:
                # AS2 settings
                if "as2_settings" in updates:
                    as2 = updates["as2_settings"]
                    as2_params = {}
                    if "url" in as2:
                        as2_params["as2_url"] = as2["url"]
                    if "as2_identifier" in as2:
                        as2_params["as2_identifier"] = as2["as2_identifier"]
                    if "partner_as2_identifier" in as2:
                        as2_params["as2_partner_identifier"] = as2["partner_as2_identifier"]
                    if "authentication_type" in as2:
                        as2_params["as2_authentication_type"] = as2["authentication_type"]
                    if "username" in as2:
                        as2_params["as2_username"] = as2["username"]
                    if as2_params:
                        as2_opts = build_as2_communication_options(**as2_params)
                        if as2_opts:
                            comm_dict["AS2CommunicationOptions"] = as2_opts

                # HTTP settings
                if "http_settings" in updates:
                    http = updates["http_settings"]
                    http_params = {}
                    if "url" in http:
                        http_params["http_url"] = http["url"]
                    if "authentication_type" in http:
                        http_params["http_authentication_type"] = http["authentication_type"]
                    if "username" in http:
                        http_params["http_username"] = http["username"]
                    if http_params:
                        http_opts = build_http_communication_options(**http_params)
                        if http_opts:
                            comm_dict["HTTPCommunicationOptions"] = http_opts

                # SFTP settings
                if "sftp_settings" in updates:
                    sftp = updates["sftp_settings"]
                    sftp_params = {}
                    if "host" in sftp:
                        sftp_params["sftp_host"] = sftp["host"]
                    if "port" in sftp:
                        sftp_params["sftp_port"] = sftp["port"]
                    if "username" in sftp:
                        sftp_params["sftp_username"] = sftp["username"]
                    if sftp_params:
                        sftp_opts = build_sftp_communication_options(**sftp_params)
                        if sftp_opts:
                            comm_dict["SFTPCommunicationOptions"] = sftp_opts

                # FTP settings
                if "ftp_settings" in updates:
                    ftp = updates["ftp_settings"]
                    ftp_params = {}
                    if "host" in ftp:
                        ftp_params["ftp_host"] = ftp["host"]
                    if "port" in ftp:
                        ftp_params["ftp_port"] = ftp["port"]
                    if "username" in ftp:
                        ftp_params["ftp_username"] = ftp["username"]
                    if ftp_params:
                        ftp_opts = build_ftp_communication_options(**ftp_params)
                        if ftp_opts:
                            comm_dict["FTPCommunicationOptions"] = ftp_opts

                # Disk settings
                if "disk_settings" in updates:
                    disk = updates["disk_settings"]
                    disk_params = {}
                    if "get_directory" in disk:
                        disk_params["disk_get_directory"] = disk["get_directory"]
                    if "send_directory" in disk:
                        disk_params["disk_send_directory"] = disk["send_directory"]
                    if disk_params:
                        disk_opts = build_disk_communication_options(**disk_params)
                        if disk_opts:
                            comm_dict["DiskCommunicationOptions"] = disk_opts

            # Assign new communications (replaces existing)
            if comm_dict:
                existing_tp.partner_communication = PartnerCommunicationDict(comm_dict)

        # Organization linking
        if "organization_id" in updates:
            existing_tp.organization_id = updates["organization_id"]

        # Fix BigInteger format in existing partner_communication (e.g., MLLP port)
        # This is needed even when there are no protocol updates
        if not has_protocol_updates:
            existing_comm = getattr(existing_tp, 'partner_communication', None)
            if existing_comm and hasattr(existing_comm, '_map'):
                preserved = existing_comm._map()
                if preserved:
                    def fix_biginteger_format(obj):
                        if isinstance(obj, dict):
                            return {k: fix_biginteger_format(v) for k, v in obj.items()}
                        elif isinstance(obj, list):
                            if len(obj) == 2 and obj[0] == 'BigInteger':
                                return obj[1]
                            return [fix_biginteger_format(item) for item in obj]
                        return obj
                    preserved = fix_biginteger_format(preserved)
                    from boomi_mcp.models.trading_partner_builders import PartnerCommunicationDict
                    existing_tp.partner_communication = PartnerCommunicationDict(preserved)

        # Step 3: Update the trading partner using JSON-based API
        result = boomi_client.trading_partner_component.update_trading_partner_component(
            id_=component_id,
            request_body=existing_tp
        )

        return {
            "_success": True,
            "trading_partner": {
                "component_id": component_id,
                "name": updates.get("component_name", getattr(existing_tp, 'component_name', None)),
                "updated_fields": list(updates.keys())
            },
            "message": f"Successfully updated trading partner: {component_id}"
        }

    except Exception as e:
        return {
            "_success": False,
            "error": str(e),
            "message": f"Failed to update trading partner: {str(e)}"
        }


def delete_trading_partner(boomi_client, profile: str, component_id: str) -> Dict[str, Any]:
    """
    Delete a trading partner component.

    Args:
        boomi_client: Authenticated Boomi SDK client
        profile: Profile name for authentication
        component_id: Trading partner component ID to delete

    Returns:
        Deletion confirmation or error
    """
    try:
        result = boomi_client.trading_partner_component.delete_trading_partner_component(component_id)

        return {
            "_success": True,
            "component_id": component_id,
            "deleted": True,
            "message": f"Successfully deleted trading partner: {component_id}"
        }

    except Exception as e:
        return {
            "_success": False,
            "error": str(e),
            "message": f"Failed to delete trading partner: {str(e)}"
        }


def bulk_create_trading_partners(boomi_client, profile: str, partners: List[Dict[str, Any]]) -> Dict[str, Any]:
    """
    Create multiple trading partners in a single operation.

    Args:
        boomi_client: Authenticated Boomi SDK client
        profile: Profile name for authentication
        partners: List of trading partner configurations

    Returns:
        Bulk creation results or error
    """
    try:
        # Prepare bulk request
        bulk_data = {
            "TradingPartnerComponent": []
        }

        for partner_data in partners:
            partner_component = {
                "componentName": partner_data.get("component_name"),
                "standard": partner_data.get("standard", "x12").lower(),
                "classification": partner_data.get("classification", "tradingpartner").lower()
            }

            # Add optional fields
            if "folder_name" in partner_data:
                partner_component["folderName"] = partner_data["folder_name"]
            if "contact_info" in partner_data:
                partner_component["ContactInfo"] = partner_data["contact_info"]
            if "partner_info" in partner_data:
                partner_component["PartnerInfo"] = partner_data["partner_info"]

            bulk_data["TradingPartnerComponent"].append(partner_component)

        # Execute bulk create
        result = boomi_client.trading_partner_component.bulk_create_trading_partner_component(bulk_data)

        created_partners = []
        if hasattr(result, 'TradingPartnerComponent'):
            for partner in result.TradingPartnerComponent:
                created_partners.append({
                    "component_id": getattr(partner, 'component_id', None),
                    "name": getattr(partner, 'component_name', None),
                    "standard": getattr(partner, 'standard', None)
                })

        return {
            "_success": True,
            "created_count": len(created_partners),
            "partners": created_partners,
            "message": f"Successfully created {len(created_partners)} trading partners"
        }

    except Exception as e:
        return {
            "_success": False,
            "error": str(e),
            "message": f"Failed to bulk create trading partners: {str(e)}"
        }


def analyze_trading_partner_usage(boomi_client, profile: str, component_id: str) -> Dict[str, Any]:
    """
    Analyze where a trading partner is used in processes and configurations.

    Uses the ComponentReference API to find all components that reference this trading partner.
    Note: Returns immediate references (one level), not recursive like UI's "Show Where Used".

    Args:
        boomi_client: Authenticated Boomi SDK client
        profile: Profile name for authentication
        component_id: Trading partner component ID

    Returns:
        Usage analysis including processes, connections, and dependencies
    """
    try:
        # Get the trading partner details first using Component API (avoids ContactInfo parsing issues)
        partner = boomi_client.component.get_component(component_id=component_id)
        partner_name = getattr(partner, 'name', 'Unknown')

        # Query for component references using the QUERY endpoint (returns 200 with empty results, not 400)
        from boomi.models import (
            ComponentReferenceQueryConfig,
            ComponentReferenceQueryConfigQueryFilter,
            ComponentReferenceSimpleExpression,
            ComponentReferenceSimpleExpressionOperator,
            ComponentReferenceSimpleExpressionProperty
        )

        # Build query to find all components that reference this trading partner
        expression = ComponentReferenceSimpleExpression(
            operator=ComponentReferenceSimpleExpressionOperator.EQUALS,
            property=ComponentReferenceSimpleExpressionProperty.COMPONENTID,
            argument=[component_id]
        )
        query_filter = ComponentReferenceQueryConfigQueryFilter(expression=expression)
        query_config = ComponentReferenceQueryConfig(query_filter=query_filter)

        # Execute query
        query_result = boomi_client.component_reference.query_component_reference(request_body=query_config)

        # Collect all referenced components
        referenced_by = []

        # Extract references from query results
        if hasattr(query_result, 'result') and query_result.result:
            for result_item in query_result.result:
                # Each result item has a 'references' array
                refs = getattr(result_item, 'references', [])
                if not refs:
                    continue

                for ref in refs:
                    parent_id = getattr(ref, 'parent_component_id', None)
                    parent_version = getattr(ref, 'parent_version', None)

                    if parent_id:
                        # Try to get component metadata
                        try:
                            parent_comp = boomi_client.component.get_component(component_id=parent_id)
                            comp_type = getattr(parent_comp, 'type', 'unknown')
                            comp_name = getattr(parent_comp, 'name', 'Unknown')

                            referenced_by.append({
                                "component_id": parent_id,
                                "name": comp_name,
                                "type": comp_type,
                                "version": str(parent_version)
                            })
                        except Exception as e:
                            # If we can't get parent component details, still include the reference
                            referenced_by.append({
                                "component_id": parent_id,
                                "name": "Unknown",
                                "type": "unknown",
                                "version": str(parent_version),
                                "error": str(e)
                            })

        analysis = {
            "_success": True,
            "trading_partner": {
                "component_id": component_id,
                "name": partner_name,
                "standard": getattr(partner, 'standard', None)
            },
            "referenced_by": referenced_by,
            "total_references": len(referenced_by),
            "can_safely_delete": len(referenced_by) == 0,
            "_note": "Shows immediate references (one level). UI's 'Show Where Used' does recursive tracing."
        }

        return analysis

    except Exception as e:
        return {
            "_success": False,
            "error": str(e),
            "message": f"Failed to analyze trading partner usage: {str(e)}"
        }


# ============================================================================
# Consolidated Action Router (for MCP tool consolidation)
# ============================================================================

def manage_trading_partner_action(
    boomi_client,
    profile: str,
    action: str,
    **params
) -> Dict[str, Any]:
    """
    Consolidated trading partner management function.

    Routes to appropriate function based on action parameter.
    This enables consolidation of 6 separate MCP tools into 1.

    Args:
        boomi_client: Authenticated Boomi SDK client
        profile: Profile name for authentication
        action: Action to perform (list, get, create, update, delete, analyze_usage)
        **params: Action-specific parameters

    Actions:
        - list: List trading partners with optional filters
          Params: filters (optional dict)

        - get: Get specific trading partner by ID
          Params: partner_id (required str)

        - create: Create new trading partner
          Params: request_data (required dict with standard, name, etc.)

        - update: Update existing trading partner
          Params: partner_id (required str), updates (required dict)

        - delete: Delete trading partner
          Params: partner_id (required str)

        - analyze_usage: Analyze where trading partner is used
          Params: partner_id (required str)

    Returns:
        Action result dict with success status and data/error
    """
    try:
        if action == "list":
            filters = params.get("filters", None)
            return list_trading_partners(boomi_client, profile, filters)

        elif action == "get":
            partner_id = params.get("partner_id")
            if not partner_id:
                return {
                    "_success": False,
                    "error": "partner_id is required for 'get' action",
                    "hint": "Provide the trading partner component ID to retrieve"
                }
            return get_trading_partner(boomi_client, profile, partner_id)

        elif action == "create":
            request_data = params.get("request_data")
            if not request_data:
                return {
                    "_success": False,
                    "error": "request_data is required for 'create' action",
                    "hint": "Provide trading partner configuration including standard, name, and standard-specific parameters. Use get_schema_template for expected format."
                }
            return create_trading_partner(boomi_client, profile, request_data)

        elif action == "update":
            partner_id = params.get("partner_id")
            updates = params.get("updates")
            if not partner_id:
                return {
                    "_success": False,
                    "error": "partner_id is required for 'update' action",
                    "hint": "Provide the trading partner component ID to update"
                }
            if not updates:
                return {
                    "_success": False,
                    "error": "updates dict is required for 'update' action",
                    "hint": "Provide the fields to update in the trading partner configuration"
                }
            return update_trading_partner(boomi_client, profile, partner_id, updates)

        elif action == "delete":
            partner_id = params.get("partner_id")
            if not partner_id:
                return {
                    "_success": False,
                    "error": "partner_id is required for 'delete' action",
                    "hint": "Provide the trading partner component ID to delete"
                }
            return delete_trading_partner(boomi_client, profile, partner_id)

        elif action == "analyze_usage":
            partner_id = params.get("partner_id")
            if not partner_id:
                return {
                    "_success": False,
                    "error": "partner_id is required for 'analyze_usage' action",
                    "hint": "Provide the trading partner component ID to analyze"
                }
            return analyze_trading_partner_usage(boomi_client, profile, partner_id)

        else:
            return {
                "_success": False,
                "error": f"Unknown action: {action}",
                "hint": "Valid actions are: list, get, create, update, delete, analyze_usage"
            }

    except Exception as e:
        return {
            "_success": False,
            "error": f"Action '{action}' failed: {str(e)}",
            "exception_type": type(e).__name__
        }<|MERGE_RESOLUTION|>--- conflicted
+++ resolved
@@ -723,8 +723,6 @@
                 # Use the SDK's _map() which properly filters to minimal structure
                 preserved = existing_comm._map()
                 if preserved:
-<<<<<<< HEAD
-=======
                     # Fix BigInteger format returned by API (e.g., ['BigInteger', 2575] -> 2575)
                     def fix_biginteger_format(obj):
                         if isinstance(obj, dict):
@@ -735,7 +733,6 @@
                             return [fix_biginteger_format(item) for item in obj]
                         return obj
                     preserved = fix_biginteger_format(preserved)
->>>>>>> 5ec4b4cb
                     comm_dict.update(preserved)
 
             # Handle flat parameters (preferred format from server.py)
